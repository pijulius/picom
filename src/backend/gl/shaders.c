#include "gl_common.h"
// Don't macro expand bool!
#undef bool
// clang-format off
const char copy_area_frag[] = GLSL(330,
	layout(location = UNIFORM_TEX_LOC)
	uniform sampler2D tex;
	in vec2 texcoord;
	void main() {
		vec2 texsize = textureSize(tex, 0);
		gl_FragColor = texture2D(tex, texcoord / texsize, 0);
	}
);

const char copy_area_with_dither_frag[] = GLSL(330,
	layout(location = UNIFORM_TEX_LOC)
	uniform sampler2D tex;
	in vec2 texcoord;
	vec4 dither(vec4, vec2);
	void main() {
		vec2 texsize = textureSize(tex, 0);
		gl_FragColor = dither(texture2D(tex, texcoord / texsize, 0), gl_FragCoord.xy);
	}
);

const char blend_with_mask_frag[] = GLSL(330,
	layout(location = UNIFORM_TEX_LOC)
	uniform sampler2D tex;
	layout(location = UNIFORM_OPACITY_LOC)
	uniform float opacity;
	in vec2 texcoord;
	float mask_factor();
	void main() {
		gl_FragColor = texelFetch(tex, ivec2(texcoord.xy), 0) * opacity * mask_factor();
	}
);

const char fill_frag[] = GLSL(330,
	layout(location = UNIFORM_COLOR_LOC)
	uniform vec4 color;
	void main() {
		gl_FragColor = color;
	}
);

const char fill_vert[] = GLSL(330,
	layout(location = 0) in vec2 in_coord;
	layout(location = UNIFORM_PROJECTION_LOC)
	uniform mat4 projection;
	void main() {
		gl_Position = projection * vec4(in_coord, 0, 1);
	}
);

const char interpolating_frag[] = GLSL(330,
	layout(location = UNIFORM_TEX_LOC)
	uniform sampler2D tex;
	in vec2 texcoord;
	void main() {
		gl_FragColor = vec4(texture2D(tex, vec2(texcoord.xy), 0).rgb, 1);
	}
);

const char interpolating_vert[] = GLSL(330,
	layout(location = UNIFORM_PROJECTION_LOC)
	uniform mat4 projection;
	layout(location = UNIFORM_TEXSIZE_LOC)
	uniform vec2 texsize;
	layout(location = 0) in vec2 in_coord;
	layout(location = 1) in vec2 in_texcoord;
	out vec2 texcoord;
	void main() {
		gl_Position = projection * vec4(in_coord, 0, 1);
		texcoord = in_texcoord / texsize;
	}
);
const char masking_glsl[] = GLSL(330,
	layout(location = UNIFORM_MASK_TEX_LOC)
	uniform sampler2D mask_tex;
	layout(location = UNIFORM_MASK_OFFSET_LOC)
	uniform vec2 mask_offset;
	layout(location = UNIFORM_MASK_CORNER_RADIUS_LOC)
	uniform float mask_corner_radius;
	layout(location = UNIFORM_MASK_INVERTED_LOC)
	uniform bool mask_inverted;
	in vec2 texcoord;
	vec2 mask_rectangle_sdf(vec2 point, vec2 half_size) {
		vec2 d = max(abs(point) - half_size, 0.0);
		float l = length(d);
		// Add a small number to avoid 0/0.
		return vec2(l, l / (max(d.x, d.y) + 1e-8));
	}
	float mask_factor() {
		vec2 mask_size = textureSize(mask_tex, 0);
		vec2 maskcoord = texcoord - mask_offset;
		vec4 mask = texture2D(mask_tex, maskcoord / mask_size);
		if (mask_corner_radius != 0) {
<<<<<<< HEAD
			vec2 inner_size = mask_size - vec2(mask_corner_radius) * 2.0f - 1;
			float dist = mask_rectangle_sdf(maskcoord - mask_size / 2.0f,
			    inner_size / 2.0f) - mask_corner_radius;
=======
			vec2 inner_size = mask_size - vec2(mask_corner_radius) * 2.0f;
			vec2 sdf = mask_rectangle_sdf(maskcoord - mask_size / 2.0f,
			    inner_size / 2.0f);
			float dist = sdf.x - mask_corner_radius + sdf.y / 2.0f;
>>>>>>> f4fcedc4
			if (dist > 0.0f) {
				mask.r *= (1.0f - clamp(dist, 0.0f, sdf.y) / (sdf.y + 1e-8));
			}
		}
		if (mask_inverted) {
			mask.rgb = 1.0 - mask.rgb;
		}
		return mask.r;
	}
);
const char blit_shader_glsl[] = GLSL(330,
	layout(location = UNIFORM_OPACITY_LOC)
	uniform float opacity;
	layout(location = UNIFORM_DIM_LOC)
	uniform float dim;
	layout(location = UNIFORM_CORNER_RADIUS_LOC)
	uniform float corner_radius;
	layout(location = UNIFORM_BORDER_WIDTH_LOC)
	uniform float border_width;
	layout(location = UNIFORM_INVERT_COLOR_LOC)
	uniform bool invert_color;
	in vec2 texcoord;
	layout(location = UNIFORM_TEX_LOC)
	uniform sampler2D tex;
	layout(location = UNIFORM_EFFECTIVE_SIZE_LOC)
	uniform vec2 effective_size;
	layout(location = UNIFORM_BRIGHTNESS_LOC)
	uniform sampler2D brightness;
	layout(location = UNIFORM_MAX_BRIGHTNESS_LOC)
	uniform float max_brightness;
	layout(location = UNIFORM_TIME_LOC)
	uniform float time;
	layout(location = UNIFORM_FRAME_OPACITY_LOC)
	uniform float frame_opacity;
	layout(location = UNIFORM_FRAME_OPACITY_FSC_LOC)
	uniform bool frame_opacity_fsc;
	layout(location = UNIFORM_FRAME_OPACITY_FSCT_LOC)
	uniform float frame_opacity_fsct;
	layout(location = UNIFORM_FRAME_OPACITY_FSCM_LOC)
	uniform int frame_opacity_fscm;
	// Signed distance field for rectangle center at (0, 0), with size of
	// half_size * 2
	// Returns 2 number: the distance, and the approximate chord length inside
	// the pixel around `point`.
	vec2 rectangle_sdf(vec2 point, vec2 half_size) {
		vec2 d = max(abs(point) - half_size, 0.0);
		float l = length(d);
		// Add a small number to avoid 0/0.
		return vec2(l, l / (max(d.x, d.y) + 1e-8));
	}

	vec4 default_post_processing(vec4 c) {
		float additional_opacity = 1;
		if (frame_opacity_fsc && frame_opacity > 0 && frame_opacity < 1) {
			vec4 frame_color = texelFetch(tex, ivec2(border_width + 1, border_width + 1), 0);
			float color_diff = max(max(c.r - frame_color.r, c.g - frame_color.g), c.b - frame_color.b);
			if (color_diff < 0)
				color_diff *= -1;
			if (color_diff <= frame_opacity_fsct) {
				additional_opacity = frame_opacity * (1 + color_diff * frame_opacity_fscm);

				if (additional_opacity > 1)
					additional_opacity = 1;
			}
		}
		vec4 border_color = texture(tex, vec2(0.0, 0.5));
		if (invert_color) {
			c = vec4(c.aaa - c.rgb, c.a);
			border_color = vec4(border_color.aaa - border_color.rgb, border_color.a);
		}
		c = vec4(c.rgb * (1.0 - dim), c.a) * opacity * additional_opacity;
		border_color = vec4(border_color.rgb * (1.0 - dim), border_color.a) * opacity * additional_opacity;

		vec3 rgb_brightness = texelFetch(brightness, ivec2(0, 0), 0).rgb;
		// Ref: https://en.wikipedia.org/wiki/Relative_luminance
		float brightness = rgb_brightness.r * 0.21 +
		                   rgb_brightness.g * 0.72 +
		                   rgb_brightness.b * 0.07;
		if (brightness > max_brightness) {
			c.rgb = c.rgb * (max_brightness / brightness);
			border_color.rgb = border_color.rgb * (max_brightness / brightness);
		}

		if (corner_radius != 0) {
			// Rim color is the color of the outer rim of the window, if there is no
			// border, it's the color of the window itself, otherwise it's the border.
			// Using mix() to avoid a branch here.
			vec4 rim_color = mix(c, border_color, clamp(border_width, 0.0f, 1.0f));

<<<<<<< HEAD
		vec2 outer_size = effective_size;
		vec2 inner_size = outer_size - vec2(corner_radius) * 2.0f - 1;
		float rect_distance = rectangle_sdf(texcoord - outer_size / 2.0f,
		    inner_size / 2.0f) - corner_radius;
		if (rect_distance > 0.0f) {
			c = (1.0f - clamp(rect_distance, 0.0f, 1.0f)) * rim_color;
		} else {
			float factor = clamp(rect_distance + border_width, 0.0f, 1.0f);
			c = (1.0f - factor) * c + factor * border_color;
=======
			vec2 outer_size = effective_size;
			vec2 inner_size = outer_size - vec2(corner_radius) * 2.0f;
			vec2 sdf = rectangle_sdf(texcoord - outer_size / 2.0f,
			    inner_size / 2.0f);
			// For anti-aliasing, we estimate how much of the pixel is covered by the rounded
			// rectangle. This differs depends on at what angle the circle sweeps through the
			// pixel. e.g. if it goes from corner to corner, then the coverage goes from 0 to
			// 1 when the distance goes from -sqrt(2)/2 to +sqrt(2)/2; if it goes from egde to
			// edge, then the coverage goes from 0 to 1 when the distance goes from -0.5 to 0.5.
			// The chord length returned by `rectangle_sdf` is an approximation of this.
			float rect_distance = sdf.x - corner_radius + sdf.y / 2.0f;
			// Add a small number to sdf.y to avoid 0/0
			if (rect_distance > 0.0f) {
				c = (1.0f - clamp(rect_distance, 0.0f, sdf.y) / (sdf.y + 1e-8)) * rim_color;
			} else {
				float factor = clamp(rect_distance + border_width, 0.0f, sdf.y) / (sdf.y + 1e-8);
				c = (1.0f - factor) * c + factor * border_color;
			}
>>>>>>> f4fcedc4
		}

		return c;
	}

	vec4 window_shader();
	float mask_factor();

	void main() {
		gl_FragColor = window_shader() * mask_factor();
	}
);

const char blit_shader_default[] = GLSL(330,
	in vec2 texcoord;
	uniform sampler2D tex;
	vec4 default_post_processing(vec4 c);
	vec4 window_shader() {
		vec2 texsize = textureSize(tex, 0);
		vec4 c = texture2D(tex, texcoord / texsize, 0);
		return default_post_processing(c);
	}
);

const char vertex_shader[] = GLSL(330,
	layout(location = UNIFORM_PROJECTION_LOC)
	uniform mat4 projection;
	layout(location = UNIFORM_SCALE_LOC)
	uniform float scale = 1.0f;
	layout(location = 0) in vec2 coord;
	layout(location = 1) in vec2 in_texcoord;
	out vec2 texcoord;
	void main() {
		gl_Position = projection * vec4(coord, 0, scale);
		texcoord = in_texcoord;
	}
);
/// Add dithering for downsampling from 16-bit color to 8-bit color.
const char dither_glsl[] = GLSL(330,
	// Stolen from: https://www.shadertoy.com/view/7sfXDn
	float bayer2(vec2 a) {
		a = floor(a);
		return fract(a.x / 2. + a.y * a.y * .75);
	}
	// 16 * 16 is 2^8, so in total we have equivalent of 16-bit
	// color depth, should be enough?
	float bayer(vec2 a16) {
		vec2  a8 = a16 * .5;
		vec2  a4 =  a8 * .5;
		vec2  a2 =  a4 * .5;
		float bayer32 = ((bayer2(a2) * .25 + bayer2( a4))
		                             * .25 + bayer2( a8))
		                             * .25 + bayer2(a16);
		return bayer32;
	}
	vec4 dither(vec4 c, vec2 coord) {
		vec4 residual = mod(c, 1.0 / 255.0);
		residual = min(residual, vec4(1.0 / 255.0) - residual);
		vec4 dithered = vec4(greaterThan(residual, vec4(1.0 / 65535.0)));
		return vec4(c + dithered * bayer(coord) / 255.0);
	}
);
// clang-format on<|MERGE_RESOLUTION|>--- conflicted
+++ resolved
@@ -95,16 +95,10 @@
 		vec2 maskcoord = texcoord - mask_offset;
 		vec4 mask = texture2D(mask_tex, maskcoord / mask_size);
 		if (mask_corner_radius != 0) {
-<<<<<<< HEAD
-			vec2 inner_size = mask_size - vec2(mask_corner_radius) * 2.0f - 1;
-			float dist = mask_rectangle_sdf(maskcoord - mask_size / 2.0f,
-			    inner_size / 2.0f) - mask_corner_radius;
-=======
 			vec2 inner_size = mask_size - vec2(mask_corner_radius) * 2.0f;
 			vec2 sdf = mask_rectangle_sdf(maskcoord - mask_size / 2.0f,
 			    inner_size / 2.0f);
 			float dist = sdf.x - mask_corner_radius + sdf.y / 2.0f;
->>>>>>> f4fcedc4
 			if (dist > 0.0f) {
 				mask.r *= (1.0f - clamp(dist, 0.0f, sdf.y) / (sdf.y + 1e-8));
 			}
@@ -194,17 +188,6 @@
 			// Using mix() to avoid a branch here.
 			vec4 rim_color = mix(c, border_color, clamp(border_width, 0.0f, 1.0f));
 
-<<<<<<< HEAD
-		vec2 outer_size = effective_size;
-		vec2 inner_size = outer_size - vec2(corner_radius) * 2.0f - 1;
-		float rect_distance = rectangle_sdf(texcoord - outer_size / 2.0f,
-		    inner_size / 2.0f) - corner_radius;
-		if (rect_distance > 0.0f) {
-			c = (1.0f - clamp(rect_distance, 0.0f, 1.0f)) * rim_color;
-		} else {
-			float factor = clamp(rect_distance + border_width, 0.0f, 1.0f);
-			c = (1.0f - factor) * c + factor * border_color;
-=======
 			vec2 outer_size = effective_size;
 			vec2 inner_size = outer_size - vec2(corner_radius) * 2.0f;
 			vec2 sdf = rectangle_sdf(texcoord - outer_size / 2.0f,
@@ -223,7 +206,6 @@
 				float factor = clamp(rect_distance + border_width, 0.0f, sdf.y) / (sdf.y + 1e-8);
 				c = (1.0f - factor) * c + factor * border_color;
 			}
->>>>>>> f4fcedc4
 		}
 
 		return c;
