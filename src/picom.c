// SPDX-License-Identifier: MIT
/*
 * Compton - a compositor for X11
 *
 * Based on `xcompmgr` - Copyright (c) 2003, Keith Packard
 *
 * Copyright (c) 2011-2013, Christopher Jeffrey
 * See LICENSE-mit for more information.
 *
 */

#include <X11/Xlib-xcb.h>
#include <X11/Xlib.h>
#include <X11/Xutil.h>
#include <X11/extensions/sync.h>
#include <errno.h>
#include <fcntl.h>
#include <inttypes.h>
#include <stdio.h>
#include <string.h>
#include <unistd.h>
#include <xcb/composite.h>
#include <xcb/damage.h>
#include <xcb/glx.h>
#include <xcb/present.h>
#include <xcb/randr.h>
#include <xcb/render.h>
#include <xcb/sync.h>
#include <xcb/xfixes.h>
#include <xcb/xinerama.h>

#include <ev.h>
#include <test.h>

#include "common.h"
#include "compiler.h"
#include "config.h"
#include "err.h"
#include "kernel.h"
#include "picom.h"
#ifdef CONFIG_OPENGL
#include "opengl.h"
#endif
#include "backend/backend.h"
#include "c2.h"
#include "config.h"
#include "diagnostic.h"
#include "log.h"
#include "region.h"
#include "render.h"
#include "types.h"
#include "utils.h"
#include "win.h"
#include "x.h"
#ifdef CONFIG_DBUS
#include "dbus.h"
#endif
#include "atom.h"
#include "event.h"
#include "file_watch.h"
#include "list.h"
#include "options.h"
#include "uthash_extra.h"

/// Get session_t pointer from a pointer to a member of session_t
#define session_ptr(ptr, member)                                                         \
	({                                                                               \
		const __typeof__(((session_t *)0)->member) *__mptr = (ptr);              \
		(session_t *)((char *)__mptr - offsetof(session_t, member));             \
	})

static bool must_use redirect_start(session_t *ps);

static void unredirect(session_t *ps);

// === Global constants ===

/// Name strings for window types.
const char *const WINTYPES[NUM_WINTYPES] = {
    "unknown",    "desktop", "dock",         "toolbar", "menu",
    "utility",    "splash",  "dialog",       "normal",  "dropdown_menu",
    "popup_menu", "tooltip", "notification", "combo",   "dnd",
};

// clang-format off
/// Names of backends.
const char *const BACKEND_STRS[] = {[BKEND_XRENDER] = "xrender",
                                    [BKEND_GLX] = "glx",
                                    [BKEND_XR_GLX_HYBRID] = "xr_glx_hybrid",
                                    [BKEND_DUMMY] = "dummy",
                                    NULL};
// clang-format on

// === Global variables ===

/// Pointer to current session, as a global variable. Only used by
/// xerror(), which could not have a pointer to current session passed in.
/// XXX Limit what xerror can access by not having this pointer
session_t *ps_g = NULL;

void set_root_flags(session_t *ps, uint64_t flags) {
	log_debug("Setting root flags: %" PRIu64, flags);
	ps->root_flags |= flags;
	ps->pending_updates = true;
}

void quit(session_t *ps) {
	ps->quit = true;
	ev_break(ps->loop, EVBREAK_ALL);
}

/**
 * Free Xinerama screen info.
 *
 * XXX consider moving to x.c
 */
static inline void free_xinerama_info(session_t *ps) {
	if (ps->xinerama_scr_regs) {
		for (int i = 0; i < ps->xinerama_nscrs; ++i)
			pixman_region32_fini(&ps->xinerama_scr_regs[i]);
		free(ps->xinerama_scr_regs);
		ps->xinerama_scr_regs = NULL;
	}
	ps->xinerama_nscrs = 0;
}

/**
 * Get current system clock in milliseconds.
 */
static inline int64_t get_time_ms(void) {
	struct timespec tp;
	clock_gettime(CLOCK_MONOTONIC, &tp);
	return (int64_t)tp.tv_sec * 1000 + (int64_t)tp.tv_nsec / 1000000;
}

// XXX Move to x.c
void cxinerama_upd_scrs(session_t *ps) {
	// XXX Consider deprecating Xinerama, switch to RandR when necessary
	free_xinerama_info(ps);

	if (!ps->o.xinerama_shadow_crop || !ps->xinerama_exists)
		return;

	xcb_xinerama_is_active_reply_t *active =
	    xcb_xinerama_is_active_reply(ps->c, xcb_xinerama_is_active(ps->c), NULL);
	if (!active || !active->state) {
		free(active);
		return;
	}
	free(active);

	auto xinerama_scrs =
	    xcb_xinerama_query_screens_reply(ps->c, xcb_xinerama_query_screens(ps->c), NULL);
	if (!xinerama_scrs) {
		return;
	}

	xcb_xinerama_screen_info_t *scrs =
	    xcb_xinerama_query_screens_screen_info(xinerama_scrs);
	ps->xinerama_nscrs = xcb_xinerama_query_screens_screen_info_length(xinerama_scrs);

	ps->xinerama_scr_regs = ccalloc(ps->xinerama_nscrs, region_t);
	for (int i = 0; i < ps->xinerama_nscrs; ++i) {
		const xcb_xinerama_screen_info_t *const s = &scrs[i];
		pixman_region32_init_rect(&ps->xinerama_scr_regs[i], s->x_org, s->y_org,
		                          s->width, s->height);
	}
	free(xinerama_scrs);
}

/**
 * Find matched window.
 *
 * XXX move to win.c
 */
static inline struct managed_win *find_win_all(session_t *ps, const xcb_window_t wid) {
	if (!wid || PointerRoot == wid || wid == ps->root || wid == ps->overlay)
		return NULL;

	auto w = find_managed_win(ps, wid);
	if (!w)
		w = find_toplevel(ps, wid);
	if (!w)
		w = find_managed_window_or_parent(ps, wid);
	return w;
}

void queue_redraw(session_t *ps) {
	// If --benchmark is used, redraw is always queued
	if (!ps->redraw_needed && !ps->o.benchmark) {
		ev_idle_start(ps->loop, &ps->draw_idle);
	}
	ps->redraw_needed = true;
}

/**
 * Get a region of the screen size.
 */
static inline void get_screen_region(session_t *ps, region_t *res) {
	pixman_box32_t b = {.x1 = 0, .y1 = 0, .x2 = ps->root_width, .y2 = ps->root_height};
	pixman_region32_fini(res);
	pixman_region32_init_rects(res, &b, 1);
}

void add_damage(session_t *ps, const region_t *damage) {
	// Ignore damage when screen isn't redirected
	if (!ps->redirected) {
		return;
	}

	if (!damage) {
		return;
	}
	log_trace("Adding damage: ");
	dump_region(damage);
	pixman_region32_union(ps->damage, ps->damage, (region_t *)damage);
}

// === Fading ===

/**
 * Get the time left before next fading point.
 *
 * In milliseconds.
 */
static double fade_timeout(session_t *ps) {
	auto now = get_time_ms();
	if (ps->o.fade_delta + ps->fade_time < now)
		return 0;

	auto diff = ps->o.fade_delta + ps->fade_time - now;

	diff = clamp(diff, 0, ps->o.fade_delta * 2);

	return (double)diff / 1000.0;
}

/**
 * Run fading on a window.
 *
 * @param steps steps of fading
 * @return whether we are still in fading mode
 */
static bool run_fade(session_t *ps, struct managed_win **_w, long long steps) {
	auto w = *_w;
	if (w->state == WSTATE_MAPPED || w->state == WSTATE_UNMAPPED) {
		// We are not fading
		assert(w->opacity_target == w->opacity);
		return false;
	}

	if (!win_should_fade(ps, w)) {
		log_debug("Window %#010x %s doesn't need fading", w->base.id, w->name);
		w->opacity = w->opacity_target;
	}
	if (w->opacity == w->opacity_target) {
		// We have reached target opacity.
		// We don't call win_check_fade_finished here because that could destroy
		// the window, but we still need the damage info from this window
		log_debug("Fading finished for window %#010x %s", w->base.id, w->name);
		return false;
	}

	if (steps) {
		log_trace("Window %#010x (%s) opacity was: %lf", w->base.id, w->name,
		          w->opacity);
		if (w->opacity < w->opacity_target) {
			w->opacity = clamp(w->opacity + ps->o.fade_in_step * (double)steps,
			                   0.0, w->opacity_target);
		} else {
			w->opacity = clamp(w->opacity - ps->o.fade_out_step * (double)steps,
			                   w->opacity_target, 1);
		}
		log_trace("... updated to: %lf", w->opacity);
	}

	// Note even if opacity == opacity_target here, we still want to run preprocess
	// one last time to finish state transition. So return true in that case too.
	return true;
}

// === Error handling ===

void discard_ignore(session_t *ps, unsigned long sequence) {
	while (ps->ignore_head) {
		if (sequence > ps->ignore_head->sequence) {
			ignore_t *next = ps->ignore_head->next;
			free(ps->ignore_head);
			ps->ignore_head = next;
			if (!ps->ignore_head) {
				ps->ignore_tail = &ps->ignore_head;
			}
		} else {
			break;
		}
	}
}

static int should_ignore(session_t *ps, unsigned long sequence) {
	if (ps == NULL) {
		// Do not ignore errors until the session has been initialized
		return false;
	}
	discard_ignore(ps, sequence);
	return ps->ignore_head && ps->ignore_head->sequence == sequence;
}

// === Windows ===

/**
 * Determine the event mask for a window.
 */
uint32_t determine_evmask(session_t *ps, xcb_window_t wid, win_evmode_t mode) {
	uint32_t evmask = 0;
	struct managed_win *w = NULL;

	// Check if it's a mapped frame window
	if (mode == WIN_EVMODE_FRAME ||
	    ((w = find_managed_win(ps, wid)) && w->a.map_state == XCB_MAP_STATE_VIEWABLE)) {
		evmask |= XCB_EVENT_MASK_PROPERTY_CHANGE | XCB_EVENT_MASK_SUBSTRUCTURE_NOTIFY;
		if (!ps->o.use_ewmh_active_win) {
			evmask |= XCB_EVENT_MASK_FOCUS_CHANGE;
		}
	}

	// Check if it's a mapped client window
	if (mode == WIN_EVMODE_CLIENT ||
	    ((w = find_toplevel(ps, wid)) && w->a.map_state == XCB_MAP_STATE_VIEWABLE)) {
		evmask |= XCB_EVENT_MASK_PROPERTY_CHANGE;
	}

	return evmask;
}

/**
 * Update current active window based on EWMH _NET_ACTIVE_WIN.
 *
 * Does not change anything if we fail to get the attribute or the window
 * returned could not be found.
 */
void update_ewmh_active_win(session_t *ps) {
	// Search for the window
	xcb_window_t wid =
	    wid_get_prop_window(ps->c, ps->root, ps->atoms->a_NET_ACTIVE_WINDOW);
	auto w = find_win_all(ps, wid);

	// Mark the window focused. No need to unfocus the previous one.
	if (w) {
		win_set_focused(ps, w);
	}
}

/**
 * Recheck currently focused window and set its <code>w->focused</code>
 * to true.
 *
 * @param ps current session
 * @return struct _win of currently focused window, NULL if not found
 */
static void recheck_focus(session_t *ps) {
	// Use EWMH _NET_ACTIVE_WINDOW if enabled
	if (ps->o.use_ewmh_active_win) {
		update_ewmh_active_win(ps);
		return;
	}

	// Determine the currently focused window so we can apply appropriate
	// opacity on it
	xcb_window_t wid = XCB_NONE;
	xcb_get_input_focus_reply_t *reply =
	    xcb_get_input_focus_reply(ps->c, xcb_get_input_focus(ps->c), NULL);

	if (reply) {
		wid = reply->focus;
		free(reply);
	}

	auto w = find_win_all(ps, wid);

	log_trace("%#010" PRIx32 " (%#010lx \"%s\") focused.", wid,
	          (w ? w->base.id : XCB_NONE), (w ? w->name : NULL));

	// And we set the focus state here
	if (w) {
		win_set_focused(ps, w);
		return;
	}
}

/**
 * Rebuild cached <code>screen_reg</code>.
 */
static void rebuild_screen_reg(session_t *ps) {
	get_screen_region(ps, &ps->screen_reg);
}

/**
 * Rebuild <code>shadow_exclude_reg</code>.
 */
static void rebuild_shadow_exclude_reg(session_t *ps) {
	bool ret = parse_geometry(ps, ps->o.shadow_exclude_reg_str, &ps->shadow_exclude_reg);
	if (!ret)
		exit(1);
}

/// Free up all the images and deinit the backend
static void destroy_backend(session_t *ps) {
	win_stack_foreach_managed_safe(w, &ps->window_stack) {
		// Wrapping up fading in progress
		if (win_skip_fading(ps, w)) {
			// `w` is freed by win_skip_fading
			continue;
		}

		if (ps->backend_data) {
			// Unmapped windows could still have shadow images, but not pixmap
			// images
			assert(!w->win_image || w->state != WSTATE_UNMAPPED);
			if (win_check_flags_any(w, WIN_FLAGS_IMAGES_STALE) &&
			    w->state == WSTATE_MAPPED) {
				log_warn("Stale flags set for mapped window %#010x "
				         "during backend destruction",
				         w->base.id);
				assert(false);
			}
			// Unmapped windows can still have stale flags set, because their
			// stale flags aren't handled until they are mapped.
			win_clear_flags(w, WIN_FLAGS_IMAGES_STALE);
			win_release_images(ps->backend_data, w);
		}
		free_paint(ps, &w->paint);
	}

	if (ps->backend_data && ps->root_image) {
		ps->backend_data->ops->release_image(ps->backend_data, ps->root_image);
		ps->root_image = NULL;
	}

	if (ps->backend_data) {
		// deinit backend
		if (ps->backend_blur_context) {
			ps->backend_data->ops->destroy_blur_context(
			    ps->backend_data, ps->backend_blur_context);
			ps->backend_blur_context = NULL;
		}
		ps->backend_data->ops->deinit(ps->backend_data);
		ps->backend_data = NULL;
	}
}

static bool initialize_blur(session_t *ps) {
	struct kernel_blur_args kargs;
	struct gaussian_blur_args gargs;
	struct box_blur_args bargs;
	struct dual_kawase_blur_args dkargs;

	void *args = NULL;
	switch (ps->o.blur_method) {
	case BLUR_METHOD_BOX:
		bargs.size = ps->o.blur_radius;
		args = (void *)&bargs;
		break;
	case BLUR_METHOD_KERNEL:
		kargs.kernel_count = ps->o.blur_kernel_count;
		kargs.kernels = ps->o.blur_kerns;
		args = (void *)&kargs;
		break;
	case BLUR_METHOD_GAUSSIAN:
		gargs.size = ps->o.blur_radius;
		gargs.deviation = ps->o.blur_deviation;
		args = (void *)&gargs;
		break;
	case BLUR_METHOD_DUAL_KAWASE:
		dkargs.size = ps->o.blur_radius;
		dkargs.strength = ps->o.blur_strength;
		args = (void *)&dkargs;
		break;
	default: return true;
	}

	ps->backend_blur_context = ps->backend_data->ops->create_blur_context(
	    ps->backend_data, ps->o.blur_method, args);
	return ps->backend_blur_context != NULL;
}

/// Init the backend and bind all the window pixmap to backend images
static bool initialize_backend(session_t *ps) {
	if (ps->o.experimental_backends) {
		assert(!ps->backend_data);
		// Reinitialize win_data
		assert(backend_list[ps->o.backend]);
		ps->backend_data = backend_list[ps->o.backend]->init(ps);
		if (!ps->backend_data) {
			log_fatal("Failed to initialize backend, aborting...");
			quit(ps);
			return false;
		}
		ps->backend_data->ops = backend_list[ps->o.backend];

		if (!initialize_blur(ps)) {
			log_fatal("Failed to prepare for background blur, aborting...");
			ps->backend_data->ops->deinit(ps->backend_data);
			ps->backend_data = NULL;
			quit(ps);
			return false;
		}

		// window_stack shouldn't include window that's
		// not in the hash table at this point. Since
		// there cannot be any fading windows.
		HASH_ITER2(ps->windows, _w) {
			if (!_w->managed) {
				continue;
			}
			auto w = (struct managed_win *)_w;
			assert(w->state == WSTATE_MAPPED || w->state == WSTATE_UNMAPPED);
			// We need to reacquire image
			log_debug("Marking window %#010x (%s) for update after "
			          "redirection",
			          w->base.id, w->name);
			win_set_flags(w, WIN_FLAGS_IMAGES_STALE);
			ps->pending_updates = true;
		}
	}

	// The old backends binds pixmap lazily, nothing to do here
	return true;
}

/// Handle configure event of the root window
static void configure_root(session_t *ps) {
	auto r = XCB_AWAIT(xcb_get_geometry, ps->c, ps->root);
	if (!r) {
		log_fatal("Failed to fetch root geometry");
		abort();
	}

	log_info("Root configuration changed, new geometry: %dx%d", r->width, r->height);
	bool has_root_change = false;
	if (ps->redirected) {
		// On root window changes
		if (ps->o.experimental_backends) {
			assert(ps->backend_data);
			has_root_change = ps->backend_data->ops->root_change != NULL;
		} else {
			// Old backend can handle root change
			has_root_change = true;
		}

		if (!has_root_change) {
			// deinit/reinit backend and free up resources if the backend
			// cannot handle root change
			destroy_backend(ps);
		}
		free_paint(ps, &ps->tgt_buffer);
	}

	ps->root_width = r->width;
	ps->root_height = r->height;

	rebuild_screen_reg(ps);
	rebuild_shadow_exclude_reg(ps);

	// Invalidate reg_ignore from the top
	auto top_w = win_stack_find_next_managed(ps, &ps->window_stack);
	if (top_w) {
		rc_region_unref(&top_w->reg_ignore);
		top_w->reg_ignore_valid = false;
	}

	if (ps->redirected) {
		for (int i = 0; i < ps->ndamage; i++) {
			pixman_region32_clear(&ps->damage_ring[i]);
		}
		ps->damage = ps->damage_ring + ps->ndamage - 1;
#ifdef CONFIG_OPENGL
		// GLX root change callback
		if (BKEND_GLX == ps->o.backend && !ps->o.experimental_backends) {
			glx_on_root_change(ps);
		}
#endif
		if (has_root_change) {
			if (ps->backend_data != NULL) {
				ps->backend_data->ops->root_change(ps->backend_data, ps);
			}
			// Old backend's root_change is not a specific function
		} else {
			if (!initialize_backend(ps)) {
				log_fatal("Failed to re-initialize backend after root "
				          "change, aborting...");
				ps->quit = true;
				/* TODO(yshui) only event handlers should request
				 * ev_break, otherwise it's too hard to keep track of what
				 * can break the event loop */
				ev_break(ps->loop, EVBREAK_ALL);
				return;
			}

			// Re-acquire the root pixmap.
			root_damaged(ps);
		}
		force_repaint(ps);
	}
	return;
}

static void handle_root_flags(session_t *ps) {
	if ((ps->root_flags & ROOT_FLAGS_SCREEN_CHANGE) != 0) {
		if (ps->o.xinerama_shadow_crop) {
			cxinerama_upd_scrs(ps);
		}
		ps->root_flags &= ~(uint64_t)ROOT_FLAGS_SCREEN_CHANGE;
	}

	if ((ps->root_flags & ROOT_FLAGS_CONFIGURED) != 0) {
		configure_root(ps);
		ps->root_flags &= ~(uint64_t)ROOT_FLAGS_CONFIGURED;
	}
}

static struct managed_win *
paint_preprocess(session_t *ps, bool *fade_running, bool *animation_running) {
	// XXX need better, more general name for `fade_running`. It really
	// means if fade is still ongoing after the current frame is rendered.
	// Same goes for `animation_running`.
	struct managed_win *bottom = NULL;
	*fade_running = false;
	*animation_running = false;
	auto now = get_time_ms();

	// Fading step calculation
	long steps = 0L;
	if (ps->fade_time) {
		assert(now >= ps->fade_time);
		steps = (now - ps->fade_time) / ps->o.fade_delta;
	} else {
		// Reset fade_time if unset
		ps->fade_time = now;
		steps = 0L;
	}
	ps->fade_time += steps * ps->o.fade_delta;

	if (ps->o.animations && !ps->animation_time)
		ps->animation_time = now;

	double delta_secs = (double)(now - ps->animation_time) / 1000;

	// First, let's process fading
	win_stack_foreach_managed_safe(w, &ps->window_stack) {
		const winmode_t mode_old = w->mode;
		const bool was_painted = w->to_paint;
		const double opacity_old = w->opacity;

		// IMPORTANT: These window animation steps must happen before any other
		// [pre]processing. This is because it changes the window's geometry.
		if (ps->o.animations && 
			!isnan(w->animation_progress) && w->animation_progress != 1.0 &&
			ps->o.wintype_option[w->window_type].animation != 0 &&
			win_is_mapped_in_x(w))
		{
			double neg_displacement_x =
				w->animation_dest_center_x - w->animation_center_x;
			double neg_displacement_y =
				w->animation_dest_center_y - w->animation_center_y;
			double neg_displacement_w = w->animation_dest_w - w->animation_w;
			double neg_displacement_h = w->animation_dest_h - w->animation_h;
			double acceleration_x =
				(ps->o.animation_stiffness * neg_displacement_x -
					ps->o.animation_dampening * w->animation_velocity_x) /
				ps->o.animation_window_mass;
			double acceleration_y =
				(ps->o.animation_stiffness * neg_displacement_y -
					ps->o.animation_dampening * w->animation_velocity_y) /
				ps->o.animation_window_mass;
			double acceleration_w =
				(ps->o.animation_stiffness * neg_displacement_w -
					ps->o.animation_dampening * w->animation_velocity_w) /
				ps->o.animation_window_mass;
			double acceleration_h =
				(ps->o.animation_stiffness * neg_displacement_h -
					ps->o.animation_dampening * w->animation_velocity_h) /
				ps->o.animation_window_mass;
			w->animation_velocity_x += acceleration_x * delta_secs;
			w->animation_velocity_y += acceleration_y * delta_secs;
			w->animation_velocity_w += acceleration_w * delta_secs;
			w->animation_velocity_h += acceleration_h * delta_secs;

			// Animate window geometry
			double new_animation_x =
				w->animation_center_x + w->animation_velocity_x * delta_secs;
			double new_animation_y =
				w->animation_center_y + w->animation_velocity_y * delta_secs;
			double new_animation_w =
				w->animation_w + w->animation_velocity_w * delta_secs;
			double new_animation_h =
				w->animation_h + w->animation_velocity_h * delta_secs;

			// Negative new width/height causes segfault and it can happen
			// when clamping disabled and shading a window
			if (new_animation_h < 0)
				new_animation_h = 0;

			if (new_animation_w < 0)
				new_animation_w = 0;

			if (ps->o.animation_clamping) {
				w->animation_center_x = clamp(
					new_animation_x,
					min2(w->animation_center_x, w->animation_dest_center_x),
					max2(w->animation_center_x, w->animation_dest_center_x));
				w->animation_center_y = clamp(
					new_animation_y,
					min2(w->animation_center_y, w->animation_dest_center_y),
					max2(w->animation_center_y, w->animation_dest_center_y));
				w->animation_w =
					clamp(new_animation_w,
							min2(w->animation_w, w->animation_dest_w),
							max2(w->animation_w, w->animation_dest_w));
				w->animation_h =
					clamp(new_animation_h,
							min2(w->animation_h, w->animation_dest_h),
				 			max2(w->animation_h, w->animation_dest_h));
			} else {
				w->animation_center_x = new_animation_x;
				w->animation_center_y = new_animation_y;
				w->animation_w = new_animation_w;
				w->animation_h = new_animation_h;
			}

			// Now we are done doing the math; we just need to submit our
			// changes (if there are any).

			struct win_geometry old_g = w->g;
			double old_animation_progress = w->animation_progress;
			new_animation_x = round(w->animation_center_x - w->animation_w * 0.5);
			new_animation_y = round(w->animation_center_y - w->animation_h * 0.5);
			new_animation_w = round(w->animation_w);
			new_animation_h = round(w->animation_h);

			bool position_changed =
				new_animation_x != old_g.x || new_animation_y != old_g.y;
			bool size_changed =
				new_animation_w != old_g.width || new_animation_h != old_g.height;
			bool geometry_changed = position_changed || size_changed;

			// Mark past window region with damage
			if (was_painted && geometry_changed)
				add_damage_from_win(ps, w);

			double x_dist = w->animation_dest_center_x - w->animation_center_x;
			double y_dist = w->animation_dest_center_y - w->animation_center_y;
			double w_dist = w->animation_dest_w - w->animation_w;
			double h_dist = w->animation_dest_h - w->animation_h;
			w->animation_progress =
				1.0 - w->animation_inv_og_distance *
					sqrt(x_dist * x_dist + y_dist * y_dist +
							w_dist * w_dist + h_dist * h_dist);

			// When clamping disabled we don't want the overlayed image to
			// fade in again because process is moving to negative value
			if (w->animation_progress < old_animation_progress)
				w->animation_progress = old_animation_progress;

			w->g.x = (int16_t)new_animation_x;
			w->g.y = (int16_t)new_animation_y;
			w->g.width = (uint16_t)new_animation_w;
			w->g.height = (uint16_t)new_animation_h;

			// Submit window size change
			if (size_changed) {
				win_on_win_size_change(ps, w);

				pixman_region32_clear(&w->bounding_shape);
				pixman_region32_fini(&w->bounding_shape);
				pixman_region32_init_rect(&w->bounding_shape, 0, 0,
											(uint)w->widthb, (uint)w->heightb);

				win_clear_flags(w, WIN_FLAGS_PIXMAP_STALE);
				win_process_image_flags(ps, w);
			}
			// Mark new window region with damage
			if (was_painted && geometry_changed) {
				add_damage_from_win(ps, w);
				w->reg_ignore_valid = false;
			}

			// We can't check for 1 here as sometimes 1 = 0.999999999999999
			// in case of floating numbers
			if (w->animation_progress >= 0.999999999) {
				w->animation_progress = 1;
				w->animation_velocity_x = 0.0;
				w->animation_velocity_y = 0.0;
				w->animation_velocity_w = 0.0;
				w->animation_velocity_h = 0.0;
			}

			*animation_running = true;
		}
<<<<<<< HEAD
=======
		// Okay, now we can continue on to the rest of the [pre]processing.
		ps->animation_time = now;
	}

	// Fading step calculation
	long long steps = 0L;
	if (ps->fade_time) {
		assert(now >= ps->fade_time);
		steps = (now - ps->fade_time) / ps->o.fade_delta;
	} else {
		// Reset fade_time if unset
		ps->fade_time = get_time_ms();
		steps = 0L;
	}
	ps->fade_time += steps * ps->o.fade_delta;

	// First, let's process fading
	win_stack_foreach_managed_safe(w, &ps->window_stack) {
		const winmode_t mode_old = w->mode;
		const bool was_painted = w->to_paint;
		const double opacity_old = w->opacity;
>>>>>>> 1972d958

		if (win_should_dim(ps, w) != w->dim) {
			w->dim = win_should_dim(ps, w);
			add_damage_from_win(ps, w);
		}

		if (w->opacity != w->opacity_target) {
			// Run fading
			if (run_fade(ps, &w, steps)) {
				*fade_running = true;
			}

			// Add window to damaged area if its opacity changes
			// If was_painted == false, and to_paint is also false, we don't care
			// If was_painted == false, but to_paint is true, damage will be added in
			// the loop below
			if (was_painted && w->opacity != opacity_old) {
				add_damage_from_win(ps, w);
			}

			if (win_check_fade_finished(ps, w)) {
				// the window has been destroyed because fading finished
				continue;
			}

			if (win_has_frame(w)) {
				w->frame_opacity = ps->o.frame_opacity;
			} else {
				w->frame_opacity = 1.0;
			}

			// Update window mode
			w->mode = win_calc_mode(w);

			// Destroy all reg_ignore above when frame opaque state changes on
			// SOLID mode
			if (was_painted && w->mode != mode_old) {
				w->reg_ignore_valid = false;
			}
		}
	}

	if (animation_running)
		ps->animation_time = now;

	// Opacity will not change, from now on.
	rc_region_t *last_reg_ignore = rc_region_new();

	bool unredir_possible = false;
	// Track whether it's the highest window to paint
	bool is_highest = true;
	bool reg_ignore_valid = true;
	win_stack_foreach_managed(w, &ps->window_stack) {
		__label__ skip_window;
		bool to_paint = true;
		// w->to_paint remembers whether this window is painted last time
		const bool was_painted = w->to_paint;

		// Destroy reg_ignore if some window above us invalidated it
		if (!reg_ignore_valid) {
			rc_region_unref(&w->reg_ignore);
		}

		// log_trace("%d %d %s", w->a.map_state, w->ever_damaged, w->name);

		// Give up if it's not damaged or invisible, or it's unmapped and its
		// pixmap is gone (for example due to a ConfigureNotify), or when it's
		// excluded
		if (w->state == WSTATE_UNMAPPED ||
		    unlikely(w->base.id == ps->debug_window ||
		             w->client_win == ps->debug_window)) {
			to_paint = false;
		} else if (!w->ever_damaged && w->state != WSTATE_UNMAPPING &&
		           w->state != WSTATE_DESTROYING) {
			// Unmapping clears w->ever_damaged, but the fact that the window
			// is fading out means it must have been damaged when it was still
			// mapped (because unmap_win_start will skip fading if it wasn't),
			// so we still need to paint it.
			log_trace("Window %#010x (%s) will not be painted because it has "
			          "not received any damages",
			          w->base.id, w->name);
			to_paint = false;
		} else if (unlikely(w->g.x + w->g.width < 1 || w->g.y + w->g.height < 1 ||
		                    w->g.x >= ps->root_width || w->g.y >= ps->root_height)) {
			log_trace("Window %#010x (%s) will not be painted because it is "
			          "positioned outside of the screen",
			          w->base.id, w->name);
			to_paint = false;
		} else if (unlikely((double)w->opacity * MAX_ALPHA < 1 && !w->blur_background)) {
			/* TODO(yshui) for consistency, even a window has 0 opacity, we
			 * still probably need to blur its background, so to_paint
			 * shouldn't be false for them. */
			log_trace("Window %#010x (%s) will not be painted because it has "
			          "0 opacity",
			          w->base.id, w->name);
			to_paint = false;
		} else if (w->paint_excluded) {
			log_trace("Window %#010x (%s) will not be painted because it is "
			          "excluded from painting",
			          w->base.id, w->name);
			to_paint = false;
		} else if (unlikely((w->flags & WIN_FLAGS_IMAGE_ERROR) != 0)) {
			log_trace("Window %#010x (%s) will not be painted because it has "
			          "image errors",
			          w->base.id, w->name);
			to_paint = false;
		}
		// log_trace("%s %d %d %d", w->name, to_paint, w->opacity,
		// w->paint_excluded);

		// Add window to damaged area if its painting status changes
		// or opacity changes
		if (to_paint != was_painted) {
			w->reg_ignore_valid = false;
			add_damage_from_win(ps, w);
		}

		// to_paint will never change after this point
		if (!to_paint) {
			goto skip_window;
		}

		log_trace("Window %#010x (%s) will be painted", w->base.id, w->name);

		// Calculate shadow opacity
		w->shadow_opacity = ps->o.shadow_opacity * w->opacity * ps->o.frame_opacity;

		// Generate ignore region for painting to reduce GPU load
		if (!w->reg_ignore) {
			w->reg_ignore = rc_region_ref(last_reg_ignore);
		}

		// If the window is solid, or we enabled clipping for transparent windows,
		// we add the window region to the ignored region
		// Otherwise last_reg_ignore shouldn't change
		if ((w->mode != WMODE_TRANS && !ps->o.force_win_blend) ||
		    ps->o.transparent_clipping) {
			// w->mode == WMODE_SOLID or WMODE_FRAME_TRANS
			region_t *tmp = rc_region_new();
			if (w->mode == WMODE_SOLID) {
				*tmp =
				    win_get_bounding_shape_global_without_corners_by_val(w);
			} else {
				// w->mode == WMODE_FRAME_TRANS
				win_get_region_noframe_local_without_corners(w, tmp);
				pixman_region32_intersect(tmp, tmp, &w->bounding_shape);
				pixman_region32_translate(tmp, w->g.x, w->g.y);
			}

			pixman_region32_union(tmp, tmp, last_reg_ignore);
			rc_region_unref(&last_reg_ignore);
			last_reg_ignore = tmp;
		}

		// (Un)redirect screen
		// We could definitely unredirect the screen when there's no window to
		// paint, but this is typically unnecessary, may cause flickering when
		// fading is enabled, and could create inconsistency when the wallpaper
		// is not correctly set.
		if (ps->o.unredir_if_possible && is_highest) {
			if (w->mode == WMODE_SOLID && !ps->o.force_win_blend &&
			    win_is_fullscreen(ps, w) && !w->unredir_if_possible_excluded) {
				unredir_possible = true;
			}
		}

		// Unredirect screen if some window is requesting compositor bypass, even
		// if that window is not on the top.
		if (ps->o.unredir_if_possible && win_is_bypassing_compositor(ps, w) &&
		    !w->unredir_if_possible_excluded) {
			// Here we deviate from EWMH a bit. EWMH says we must not
			// unredirect the screen if the window requesting bypassing would
			// look different after unredirecting. Instead we always follow
			// the request.
			unredir_possible = true;
		}

		w->prev_trans = bottom;
		if (bottom) {
			w->stacking_rank = bottom->stacking_rank + 1;
		} else {
			w->stacking_rank = 0;
		}
		bottom = w;

		// If the screen is not redirected and the window has redir_ignore set,
		// this window should not cause the screen to become redirected
		if (!(ps->o.wintype_option[w->window_type].redir_ignore && !ps->redirected)) {
			is_highest = false;
		}

	skip_window:
		reg_ignore_valid = reg_ignore_valid && w->reg_ignore_valid;
		w->reg_ignore_valid = true;

		// Avoid setting w->to_paint if w is freed
		if (w) {
			w->to_paint = to_paint;
		}
	}

	rc_region_unref(&last_reg_ignore);

	// If possible, unredirect all windows and stop painting
	if (ps->o.redirected_force != UNSET) {
		unredir_possible = !ps->o.redirected_force;
	} else if (ps->o.unredir_if_possible && is_highest && !ps->redirected) {
		// If there's no window to paint, and the screen isn't redirected,
		// don't redirect it.
		unredir_possible = true;
	}
	if (unredir_possible) {
		if (ps->redirected) {
			if (!ps->o.unredir_if_possible_delay || ps->tmout_unredir_hit) {
				unredirect(ps);
			} else if (!ev_is_active(&ps->unredir_timer)) {
				ev_timer_set(
				    &ps->unredir_timer,
				    (double)ps->o.unredir_if_possible_delay / 1000.0, 0);
				ev_timer_start(ps->loop, &ps->unredir_timer);
			}
		}
	} else {
		ev_timer_stop(ps->loop, &ps->unredir_timer);
		if (!ps->redirected) {
			if (!redirect_start(ps)) {
				return NULL;
			}
		}
	}

	return bottom;
}

void root_damaged(session_t *ps) {
	if (ps->root_tile_paint.pixmap) {
		free_root_tile(ps);
	}

	if (!ps->redirected) {
		return;
	}

	if (ps->backend_data) {
		if (ps->root_image) {
			ps->backend_data->ops->release_image(ps->backend_data, ps->root_image);
		}
		auto pixmap = x_get_root_back_pixmap(ps->c, ps->root, ps->atoms);
		if (pixmap != XCB_NONE) {
			ps->root_image = ps->backend_data->ops->bind_pixmap(
			    ps->backend_data, pixmap, x_get_visual_info(ps->c, ps->vis), false);
			if (ps->root_image) {
				ps->backend_data->ops->set_image_property(
				    ps->backend_data, IMAGE_PROPERTY_EFFECTIVE_SIZE,
				    ps->root_image, (int[]){ps->root_width, ps->root_height});
			} else {
				log_error("Failed to bind root back pixmap");
			}
		}
	}

	// Mark screen damaged
	force_repaint(ps);
}

/**
 * Xlib error handler function.
 */
static int xerror(Display attr_unused *dpy, XErrorEvent *ev) {
	if (!should_ignore(ps_g, ev->serial)) {
		x_print_error(ev->serial, ev->request_code, ev->minor_code, ev->error_code);
	}
	return 0;
}

/**
 * XCB error handler function.
 */
void ev_xcb_error(session_t *ps, xcb_generic_error_t *err) {
	if (!should_ignore(ps, err->sequence)) {
		x_print_error(err->sequence, err->major_code, err->minor_code, err->error_code);
	}
}

/**
 * Force a full-screen repaint.
 */
void force_repaint(session_t *ps) {
	assert(pixman_region32_not_empty(&ps->screen_reg));
	queue_redraw(ps);
	add_damage(ps, &ps->screen_reg);
}

#ifdef CONFIG_DBUS
/** @name DBus hooks
 */
///@{

/**
 * Set no_fading_openclose option.
 *
 * Don't affect fading already in progress
 */
void opts_set_no_fading_openclose(session_t *ps, bool newval) {
	ps->o.no_fading_openclose = newval;
}

//!@}
#endif

/**
 * Setup window properties, then register us with the compositor selection (_NET_WM_CM_S)
 *
 * @return 0 if success, 1 if compositor already running, -1 if error.
 */
static int register_cm(session_t *ps) {
	assert(!ps->reg_win);

	ps->reg_win = x_new_id(ps->c);
	auto e = xcb_request_check(
	    ps->c, xcb_create_window_checked(ps->c, XCB_COPY_FROM_PARENT, ps->reg_win, ps->root,
	                                     0, 0, 1, 1, 0, XCB_NONE, ps->vis, 0, NULL));

	if (e) {
		log_fatal("Failed to create window.");
		free(e);
		return -1;
	}

	const xcb_atom_t prop_atoms[] = {
	    ps->atoms->aWM_NAME,
	    ps->atoms->a_NET_WM_NAME,
	    ps->atoms->aWM_ICON_NAME,
	};

	const bool prop_is_utf8[] = {false, true, false};

	// Set names and classes
	for (size_t i = 0; i < ARR_SIZE(prop_atoms); i++) {
		e = xcb_request_check(
		    ps->c, xcb_change_property_checked(
		               ps->c, XCB_PROP_MODE_REPLACE, ps->reg_win, prop_atoms[i],
		               prop_is_utf8[i] ? ps->atoms->aUTF8_STRING : XCB_ATOM_STRING,
		               8, strlen("picom"), "picom"));
		if (e) {
			log_error_x_error(e, "Failed to set window property %d",
			                  prop_atoms[i]);
			free(e);
		}
	}

	const char picom_class[] = "picom\0picom";
	e = xcb_request_check(
	    ps->c, xcb_change_property_checked(ps->c, XCB_PROP_MODE_REPLACE, ps->reg_win,
	                                       ps->atoms->aWM_CLASS, XCB_ATOM_STRING, 8,
	                                       ARR_SIZE(picom_class), picom_class));
	if (e) {
		log_error_x_error(e, "Failed to set the WM_CLASS property");
		free(e);
	}

	// Set WM_CLIENT_MACHINE. As per EWMH, because we set _NET_WM_PID, we must also
	// set WM_CLIENT_MACHINE.
	{
		const auto hostname_max = (unsigned long)sysconf(_SC_HOST_NAME_MAX);
		char *hostname = malloc(hostname_max);

		if (gethostname(hostname, hostname_max) == 0) {
			e = xcb_request_check(
			    ps->c, xcb_change_property_checked(
			               ps->c, XCB_PROP_MODE_REPLACE, ps->reg_win,
			               ps->atoms->aWM_CLIENT_MACHINE, XCB_ATOM_STRING, 8,
			               (uint32_t)strlen(hostname), hostname));
			if (e) {
				log_error_x_error(e, "Failed to set the WM_CLIENT_MACHINE"
				                     " property");
				free(e);
			}
		} else {
			log_error_errno("Failed to get hostname");
		}

		free(hostname);
	}

	// Set _NET_WM_PID
	{
		auto pid = getpid();
		xcb_change_property(ps->c, XCB_PROP_MODE_REPLACE, ps->reg_win,
		                    ps->atoms->a_NET_WM_PID, XCB_ATOM_CARDINAL, 32, 1, &pid);
	}

	// Set COMPTON_VERSION
	e = xcb_request_check(
	    ps->c, xcb_change_property_checked(
	               ps->c, XCB_PROP_MODE_REPLACE, ps->reg_win,
	               get_atom(ps->atoms, "COMPTON_VERSION"), XCB_ATOM_STRING, 8,
	               (uint32_t)strlen(COMPTON_VERSION), COMPTON_VERSION));
	if (e) {
		log_error_x_error(e, "Failed to set COMPTON_VERSION.");
		free(e);
	}

	// Acquire X Selection _NET_WM_CM_S?
	if (!ps->o.no_x_selection) {
		const char register_prop[] = "_NET_WM_CM_S";
		xcb_atom_t atom;

		char *buf = NULL;
		if (asprintf(&buf, "%s%d", register_prop, ps->scr) < 0) {
			log_fatal("Failed to allocate memory");
			return -1;
		}
		atom = get_atom(ps->atoms, buf);
		free(buf);

		xcb_get_selection_owner_reply_t *reply = xcb_get_selection_owner_reply(
		    ps->c, xcb_get_selection_owner(ps->c, atom), NULL);

		if (reply && reply->owner != XCB_NONE) {
			// Another compositor already running
			free(reply);
			return 1;
		}
		free(reply);
		xcb_set_selection_owner(ps->c, ps->reg_win, atom, 0);
	}

	return 0;
}

/**
 * Write PID to a file.
 */
static inline bool write_pid(session_t *ps) {
	if (!ps->o.write_pid_path) {
		return true;
	}

	FILE *f = fopen(ps->o.write_pid_path, "w");
	if (unlikely(!f)) {
		log_error("Failed to write PID to \"%s\".", ps->o.write_pid_path);
		return false;
	}

	fprintf(f, "%ld\n", (long)getpid());
	fclose(f);

	return true;
}

/**
 * Initialize X composite overlay window.
 */
static bool init_overlay(session_t *ps) {
	xcb_composite_get_overlay_window_reply_t *reply =
	    xcb_composite_get_overlay_window_reply(
	        ps->c, xcb_composite_get_overlay_window(ps->c, ps->root), NULL);
	if (reply) {
		ps->overlay = reply->overlay_win;
		free(reply);
	} else {
		ps->overlay = XCB_NONE;
	}
	if (ps->overlay != XCB_NONE) {
		// Set window region of the overlay window, code stolen from
		// compiz-0.8.8
		if (!XCB_AWAIT_VOID(xcb_shape_mask, ps->c, XCB_SHAPE_SO_SET,
		                    XCB_SHAPE_SK_BOUNDING, ps->overlay, 0, 0, 0)) {
			log_fatal("Failed to set the bounding shape of overlay, giving "
			          "up.");
			return false;
		}
		if (!XCB_AWAIT_VOID(xcb_shape_rectangles, ps->c, XCB_SHAPE_SO_SET,
		                    XCB_SHAPE_SK_INPUT, XCB_CLIP_ORDERING_UNSORTED,
		                    ps->overlay, 0, 0, 0, NULL)) {
			log_fatal("Failed to set the input shape of overlay, giving up.");
			return false;
		}

		// Listen to Expose events on the overlay
		xcb_change_window_attributes(ps->c, ps->overlay, XCB_CW_EVENT_MASK,
		                             (const uint32_t[]){XCB_EVENT_MASK_EXPOSURE});

		// Retrieve DamageNotify on root window if we are painting on an
		// overlay
		// root_damage = XDamageCreate(ps->dpy, root, XDamageReportNonEmpty);

		// Unmap the overlay, we will map it when needed in redirect_start
		XCB_AWAIT_VOID(xcb_unmap_window, ps->c, ps->overlay);
	} else {
		log_error("Cannot get X Composite overlay window. Falling "
		          "back to painting on root window.");
	}
	log_debug("overlay = %#010x", ps->overlay);

	return true;
}

static bool init_debug_window(session_t *ps) {
	xcb_colormap_t colormap = x_new_id(ps->c);
	ps->debug_window = x_new_id(ps->c);

	auto err = xcb_request_check(
	    ps->c, xcb_create_colormap_checked(ps->c, XCB_COLORMAP_ALLOC_NONE, colormap,
	                                       ps->root, ps->vis));
	if (err) {
		goto err_out;
	}

	err = xcb_request_check(
	    ps->c, xcb_create_window_checked(ps->c, (uint8_t)ps->depth, ps->debug_window,
	                                     ps->root, 0, 0, to_u16_checked(ps->root_width),
	                                     to_u16_checked(ps->root_height), 0,
	                                     XCB_WINDOW_CLASS_INPUT_OUTPUT, ps->vis,
	                                     XCB_CW_COLORMAP, (uint32_t[]){colormap, 0}));
	if (err) {
		goto err_out;
	}

	err = xcb_request_check(ps->c, xcb_map_window(ps->c, ps->debug_window));
	if (err) {
		goto err_out;
	}
	return true;

err_out:
	free(err);
	return false;
}

xcb_window_t session_get_target_window(session_t *ps) {
	if (ps->o.debug_mode) {
		return ps->debug_window;
	}
	return ps->overlay != XCB_NONE ? ps->overlay : ps->root;
}

uint8_t session_redirection_mode(session_t *ps) {
	if (ps->o.debug_mode) {
		// If the backend is not rendering to the screen, we don't need to
		// take over the screen.
		assert(ps->o.experimental_backends);
		return XCB_COMPOSITE_REDIRECT_AUTOMATIC;
	}
	if (ps->o.experimental_backends && !backend_list[ps->o.backend]->present) {
		// if the backend doesn't render anything, we don't need to take over the
		// screen.
		return XCB_COMPOSITE_REDIRECT_AUTOMATIC;
	}
	return XCB_COMPOSITE_REDIRECT_MANUAL;
}

/**
 * Redirect all windows.
 *
 * @return whether the operation succeeded or not
 */
static bool redirect_start(session_t *ps) {
	assert(!ps->redirected);
	log_debug("Redirecting the screen.");

	// Map overlay window. Done firstly according to this:
	// https://bugzilla.gnome.org/show_bug.cgi?id=597014
	if (ps->overlay != XCB_NONE) {
		xcb_map_window(ps->c, ps->overlay);
	}

	bool success = XCB_AWAIT_VOID(xcb_composite_redirect_subwindows, ps->c, ps->root,
	                              session_redirection_mode(ps));
	if (!success) {
		log_fatal("Another composite manager is already running "
		          "(and does not handle _NET_WM_CM_Sn correctly)");
		return false;
	}

	x_sync(ps->c);

	if (!initialize_backend(ps)) {
		return false;
	}

	if (ps->o.experimental_backends) {
		assert(ps->backend_data);
		ps->ndamage = ps->backend_data->ops->max_buffer_age;
	} else {
		ps->ndamage = maximum_buffer_age(ps);
	}
	ps->damage_ring = ccalloc(ps->ndamage, region_t);
	ps->damage = ps->damage_ring + ps->ndamage - 1;

	for (int i = 0; i < ps->ndamage; i++) {
		pixman_region32_init(&ps->damage_ring[i]);
	}

	// Must call XSync() here
	x_sync(ps->c);

	ps->redirected = true;
	ps->first_frame = true;

	// Re-detect driver since we now have a backend
	ps->drivers = detect_driver(ps->c, ps->backend_data, ps->root);
	apply_driver_workarounds(ps, ps->drivers);

	root_damaged(ps);

	// Repaint the whole screen
	force_repaint(ps);
	log_debug("Screen redirected.");
	return true;
}

/**
 * Unredirect all windows.
 */
static void unredirect(session_t *ps) {
	assert(ps->redirected);
	log_debug("Unredirecting the screen.");

	destroy_backend(ps);

	xcb_composite_unredirect_subwindows(ps->c, ps->root, session_redirection_mode(ps));
	// Unmap overlay window
	if (ps->overlay != XCB_NONE) {
		xcb_unmap_window(ps->c, ps->overlay);
	}

	// Free the damage ring
	for (int i = 0; i < ps->ndamage; ++i) {
		pixman_region32_fini(&ps->damage_ring[i]);
	}
	ps->ndamage = 0;
	free(ps->damage_ring);
	ps->damage_ring = ps->damage = NULL;

	// Must call XSync() here
	x_sync(ps->c);

	ps->redirected = false;
	log_debug("Screen unredirected.");
}

// Handle queued events before we go to sleep
static void handle_queued_x_events(EV_P attr_unused, ev_prepare *w, int revents attr_unused) {
	session_t *ps = session_ptr(w, event_check);
	xcb_generic_event_t *ev;
	while ((ev = xcb_poll_for_queued_event(ps->c))) {
		ev_handle(ps, ev);
		free(ev);
	};
	// Flush because if we go into sleep when there is still
	// requests in the outgoing buffer, they will not be sent
	// for an indefinite amount of time.
	// Use XFlush here too, we might still use some Xlib functions
	// because OpenGL.
	XFlush(ps->dpy);
	xcb_flush(ps->c);
	int err = xcb_connection_has_error(ps->c);
	if (err) {
		log_fatal("X11 server connection broke (error %d)", err);
		exit(1);
	}
}

static void handle_new_windows(session_t *ps) {
	list_foreach_safe(struct win, w, &ps->window_stack, stack_neighbour) {
		if (w->is_new) {
			auto new_w = fill_win(ps, w);
			if (!new_w->managed) {
				continue;
			}
			auto mw = (struct managed_win *)new_w;
			if (mw->a.map_state == XCB_MAP_STATE_VIEWABLE) {
				win_set_flags(mw, WIN_FLAGS_MAPPED);

				// This window might be damaged before we called fill_win
				// and created the damage handle. And there is no way for
				// us to find out. So just blindly mark it damaged
				mw->ever_damaged = true;
			}
		}
	}
}

static void refresh_windows(session_t *ps) {
	win_stack_foreach_managed(w, &ps->window_stack) {
		win_process_update_flags(ps, w);
	}
}

static void refresh_images(session_t *ps) {
	win_stack_foreach_managed(w, &ps->window_stack) {
		win_process_image_flags(ps, w);
	}
}

/**
 * Unredirection timeout callback.
 */
static void tmout_unredir_callback(EV_P attr_unused, ev_timer *w, int revents attr_unused) {
	session_t *ps = session_ptr(w, unredir_timer);
	ps->tmout_unredir_hit = true;
	queue_redraw(ps);
}

static void fade_timer_callback(EV_P attr_unused, ev_timer *w, int revents attr_unused) {
	session_t *ps = session_ptr(w, fade_timer);
	queue_redraw(ps);
}

static void animation_timer_callback(EV_P attr_unused, ev_timer *w, int revents attr_unused) {
	session_t *ps = session_ptr(w, animation_timer);
	queue_redraw(ps);
}

static void handle_pending_updates(EV_P_ struct session *ps) {
	if (ps->pending_updates) {
		log_debug("Delayed handling of events, entering critical section");
		auto e = xcb_request_check(ps->c, xcb_grab_server_checked(ps->c));
		if (e) {
			log_fatal_x_error(e, "failed to grab x server");
			return quit(ps);
		}

		ps->server_grabbed = true;

		// Catching up with X server
		handle_queued_x_events(EV_A_ & ps->event_check, 0);

		// Call fill_win on new windows
		handle_new_windows(ps);

		// Handle screen changes
		// This HAS TO be called before refresh_windows, as handle_root_flags
		// could call configure_root, which will release images and mark them
		// stale.
		handle_root_flags(ps);

		// Process window flags (window mapping)
		refresh_windows(ps);

		{
			auto r = xcb_get_input_focus_reply(
			    ps->c, xcb_get_input_focus(ps->c), NULL);
			if (!ps->active_win || (r && r->focus != ps->active_win->base.id)) {
				recheck_focus(ps);
			}
			free(r);
		}

		// Process window flags (stale images)
		refresh_images(ps);

		e = xcb_request_check(ps->c, xcb_ungrab_server_checked(ps->c));
		if (e) {
			log_fatal_x_error(e, "failed to ungrab x server");
			return quit(ps);
		}

		ps->server_grabbed = false;
		ps->pending_updates = false;
		log_debug("Exited critical section");
	}
}

static void draw_callback_impl(EV_P_ session_t *ps, int revents attr_unused) {
	handle_pending_updates(EV_A_ ps);

	if (ps->first_frame) {
		// If we are still rendering the first frame, if some of the windows are
		// unmapped/destroyed during the above handle_pending_updates() call, they
		// won't have pixmap before we rendered it, causing us to crash.
		// But we will only render them if they are in fading. So we just skip
		// fading for all windows here.
		//
		// Using foreach_safe here since skipping fading can cause window to be
		// freed if it's destroyed.
		win_stack_foreach_managed_safe(w, &ps->window_stack) {
			auto _ attr_unused = win_skip_fading(ps, w);
		}
	}

	if (ps->o.benchmark) {
		if (ps->o.benchmark_wid) {
			auto w = find_managed_win(ps, ps->o.benchmark_wid);
			if (!w) {
				log_fatal("Couldn't find specified benchmark window.");
				exit(1);
			}
			add_damage_from_win(ps, w);
		} else {
			force_repaint(ps);
		}
	}

	/* TODO(yshui) Have a stripped down version of paint_preprocess that is used when
	 * screen is not redirected. its sole purpose should be to decide whether the
	 * screen should be redirected. */
	bool fade_running = false;
	bool animation_running = false;
	bool was_redirected = ps->redirected;
	auto bottom = paint_preprocess(ps, &fade_running, &animation_running);
	ps->tmout_unredir_hit = false;

	if (!was_redirected && ps->redirected) {
		// paint_preprocess redirected the screen, which might change the state of
		// some of the windows (e.g. the window image might become stale).
		// so we rerun _draw_callback to make sure the rendering decision we make
		// is up-to-date, and all the new flags got handled.
		//
		// TODO(yshui) This is not ideal, we should try to avoid setting window
		// flags in paint_preprocess.
		log_debug("Re-run _draw_callback");
		return draw_callback_impl(EV_A_ ps, revents);
	}

	// Start/stop fade timer depends on whether window are fading
	if (!fade_running && ev_is_active(&ps->fade_timer)) {
		ev_timer_stop(EV_A_ & ps->fade_timer);
	} else if (fade_running && !ev_is_active(&ps->fade_timer)) {
		ev_timer_set(&ps->fade_timer, fade_timeout(ps), 0);
		ev_timer_start(EV_A_ & ps->fade_timer);
	}
	// Start/stop animation timer depends on whether windows are animating
	if (!animation_running && ev_is_active(&ps->animation_timer)) {
		ev_timer_stop(EV_A_ & ps->animation_timer);
	} else if (animation_running && !ev_is_active(&ps->animation_timer)) {
		ev_timer_set(&ps->animation_timer, 0, 0);
		ev_timer_start(EV_A_ & ps->animation_timer);
	}

	// If the screen is unredirected, free all_damage to stop painting
	if (ps->redirected && ps->o.stoppaint_force != ON) {
		static int paint = 0;

		log_trace("Render start, frame %d", paint);
		if (ps->o.experimental_backends) {
			paint_all_new(ps, bottom, false);
		} else {
			paint_all(ps, bottom, false);
		}
		log_trace("Render end");

		ps->first_frame = false;
		paint++;
		if (ps->o.benchmark && paint >= ps->o.benchmark) {
			exit(0);
		}
	}

	if (!fade_running) {
		ps->fade_time = 0L;
	}
	if (!animation_running) {
		ps->animation_time = 0L;
	}

	// TODO(yshui) Investigate how big the X critical section needs to be. There are
	// suggestions that rendering should be in the critical section as well.

	ps->redraw_needed = false;
}

static void draw_callback(EV_P_ ev_idle *w, int revents) {
	session_t *ps = session_ptr(w, draw_idle);

	draw_callback_impl(EV_A_ ps, revents);

	// Don't do painting non-stop unless we are in benchmark mode
	if (!ps->o.benchmark) {
		ev_idle_stop(EV_A_ & ps->draw_idle);
	}
}

static void x_event_callback(EV_P attr_unused, ev_io *w, int revents attr_unused) {
	session_t *ps = (session_t *)w;
	xcb_generic_event_t *ev = xcb_poll_for_event(ps->c);
	if (ev) {
		ev_handle(ps, ev);
		free(ev);
	}
}

/**
 * Turn on the program reset flag.
 *
 * This will result in the compostior resetting itself after next paint.
 */
static void reset_enable(EV_P_ ev_signal *w attr_unused, int revents attr_unused) {
	log_info("picom is resetting...");
	ev_break(EV_A_ EVBREAK_ALL);
}

static void exit_enable(EV_P attr_unused, ev_signal *w, int revents attr_unused) {
	session_t *ps = session_ptr(w, int_signal);
	log_info("picom is quitting...");
	quit(ps);
}

static void config_file_change_cb(void *_ps) {
	auto ps = (struct session *)_ps;
	reset_enable(ps->loop, NULL, 0);
}

/**
 * Initialize a session.
 *
 * @param argc number of commandline arguments
 * @param argv commandline arguments
 * @param dpy  the X Display
 * @param config_file the path to the config file
 * @param all_xerros whether we should report all X errors
 * @param fork whether we will fork after initialization
 */
static session_t *session_init(int argc, char **argv, Display *dpy,
                               const char *config_file, bool all_xerrors, bool fork) {
	static const session_t s_def = {
	    .backend_data = NULL,
	    .dpy = NULL,
	    .scr = 0,
	    .c = NULL,
	    .vis = 0,
	    .depth = 0,
	    .root = XCB_NONE,
	    .root_height = 0,
	    .root_width = 0,
	    // .root_damage = XCB_NONE,
	    .overlay = XCB_NONE,
	    .root_tile_fill = false,
	    .root_tile_paint = PAINT_INIT,
	    .tgt_picture = XCB_NONE,
	    .tgt_buffer = PAINT_INIT,
	    .reg_win = XCB_NONE,
#ifdef CONFIG_OPENGL
	    .glx_prog_win = GLX_PROG_MAIN_INIT,
#endif
	    .redirected = false,
	    .alpha_picts = NULL,
	    .fade_time = 0L,
	    .animation_time = 0L,
	    .ignore_head = NULL,
	    .ignore_tail = NULL,
	    .quit = false,

	    .expose_rects = NULL,
	    .size_expose = 0,
	    .n_expose = 0,

	    .windows = NULL,
	    .active_win = NULL,
	    .active_leader = XCB_NONE,

	    .black_picture = XCB_NONE,
	    .cshadow_picture = XCB_NONE,
	    .white_picture = XCB_NONE,
	    .gaussian_map = NULL,

#ifdef CONFIG_VSYNC_DRM
	    .drm_fd = -1,
#endif

	    .xfixes_event = 0,
	    .xfixes_error = 0,
	    .damage_event = 0,
	    .damage_error = 0,
	    .render_event = 0,
	    .render_error = 0,
	    .composite_event = 0,
	    .composite_error = 0,
	    .composite_opcode = 0,
	    .shape_exists = false,
	    .shape_event = 0,
	    .shape_error = 0,
	    .randr_exists = 0,
	    .randr_event = 0,
	    .randr_error = 0,
	    .glx_exists = false,
	    .glx_event = 0,
	    .glx_error = 0,
	    .xrfilter_convolution_exists = false,

	    .atoms_wintypes = {0},
	    .track_atom_lst = NULL,

#ifdef CONFIG_DBUS
	    .dbus_data = NULL,
#endif
	};

	auto stderr_logger = stderr_logger_new();
	if (stderr_logger) {
		// stderr logger might fail to create if we are already
		// daemonized.
		log_add_target_tls(stderr_logger);
	}

	// Allocate a session and copy default values into it
	session_t *ps = cmalloc(session_t);
	*ps = s_def;
	list_init_head(&ps->window_stack);
	ps->loop = EV_DEFAULT;
	pixman_region32_init(&ps->screen_reg);

	ps->ignore_tail = &ps->ignore_head;

	ps->o.show_all_xerrors = all_xerrors;

	// Use the same Display across reset, primarily for resource leak checking
	ps->dpy = dpy;
	ps->c = XGetXCBConnection(ps->dpy);

	const xcb_query_extension_reply_t *ext_info;

	ps->previous_xerror_handler = XSetErrorHandler(xerror);

	ps->scr = DefaultScreen(ps->dpy);

	auto screen = x_screen_of_display(ps->c, ps->scr);
	ps->vis = screen->root_visual;
	ps->depth = screen->root_depth;
	ps->root = screen->root;
	ps->root_width = screen->width_in_pixels;
	ps->root_height = screen->height_in_pixels;

	// Start listening to events on root earlier to catch all possible
	// root geometry changes
	auto e = xcb_request_check(
	    ps->c, xcb_change_window_attributes_checked(
	               ps->c, ps->root, XCB_CW_EVENT_MASK,
	               (const uint32_t[]){XCB_EVENT_MASK_SUBSTRUCTURE_NOTIFY |
	                                  XCB_EVENT_MASK_EXPOSURE | XCB_EVENT_MASK_STRUCTURE_NOTIFY |
	                                  XCB_EVENT_MASK_PROPERTY_CHANGE}));
	if (e) {
		log_error_x_error(e, "Failed to setup root window event mask");
	}

	xcb_prefetch_extension_data(ps->c, &xcb_render_id);
	xcb_prefetch_extension_data(ps->c, &xcb_composite_id);
	xcb_prefetch_extension_data(ps->c, &xcb_damage_id);
	xcb_prefetch_extension_data(ps->c, &xcb_shape_id);
	xcb_prefetch_extension_data(ps->c, &xcb_xfixes_id);
	xcb_prefetch_extension_data(ps->c, &xcb_randr_id);
	xcb_prefetch_extension_data(ps->c, &xcb_xinerama_id);
	xcb_prefetch_extension_data(ps->c, &xcb_present_id);
	xcb_prefetch_extension_data(ps->c, &xcb_sync_id);
	xcb_prefetch_extension_data(ps->c, &xcb_glx_id);

	ext_info = xcb_get_extension_data(ps->c, &xcb_render_id);
	if (!ext_info || !ext_info->present) {
		log_fatal("No render extension");
		exit(1);
	}
	ps->render_event = ext_info->first_event;
	ps->render_error = ext_info->first_error;

	ext_info = xcb_get_extension_data(ps->c, &xcb_composite_id);
	if (!ext_info || !ext_info->present) {
		log_fatal("No composite extension");
		exit(1);
	}
	ps->composite_opcode = ext_info->major_opcode;
	ps->composite_event = ext_info->first_event;
	ps->composite_error = ext_info->first_error;

	{
		xcb_composite_query_version_reply_t *reply = xcb_composite_query_version_reply(
		    ps->c,
		    xcb_composite_query_version(ps->c, XCB_COMPOSITE_MAJOR_VERSION,
		                                XCB_COMPOSITE_MINOR_VERSION),
		    NULL);

		if (!reply || (reply->major_version == 0 && reply->minor_version < 2)) {
			log_fatal("Your X server doesn't have Composite >= 0.2 support, "
			          "we cannot proceed.");
			exit(1);
		}
		free(reply);
	}

	ext_info = xcb_get_extension_data(ps->c, &xcb_damage_id);
	if (!ext_info || !ext_info->present) {
		log_fatal("No damage extension");
		exit(1);
	}
	ps->damage_event = ext_info->first_event;
	ps->damage_error = ext_info->first_error;
	xcb_discard_reply(ps->c, xcb_damage_query_version(ps->c, XCB_DAMAGE_MAJOR_VERSION,
	                                                  XCB_DAMAGE_MINOR_VERSION)
	                             .sequence);

	ext_info = xcb_get_extension_data(ps->c, &xcb_xfixes_id);
	if (!ext_info || !ext_info->present) {
		log_fatal("No XFixes extension");
		exit(1);
	}
	ps->xfixes_event = ext_info->first_event;
	ps->xfixes_error = ext_info->first_error;
	xcb_discard_reply(ps->c, xcb_xfixes_query_version(ps->c, XCB_XFIXES_MAJOR_VERSION,
	                                                  XCB_XFIXES_MINOR_VERSION)
	                             .sequence);

	ps->damaged_region = x_new_id(ps->c);
	if (!XCB_AWAIT_VOID(xcb_xfixes_create_region, ps->c, ps->damaged_region, 0, NULL)) {
		log_fatal("Failed to create a XFixes region");
		goto err;
	}

	ext_info = xcb_get_extension_data(ps->c, &xcb_glx_id);
	if (ext_info && ext_info->present) {
		ps->glx_exists = true;
		ps->glx_error = ext_info->first_error;
		ps->glx_event = ext_info->first_event;
	}

	// Parse configuration file
	win_option_mask_t winopt_mask[NUM_WINTYPES] = {{0}};
	bool shadow_enabled = false, fading_enable = false, hasneg = false;
	char *config_file_to_free = NULL;
	config_file = config_file_to_free = parse_config(
	    &ps->o, config_file, &shadow_enabled, &fading_enable, &hasneg, winopt_mask);

	if (IS_ERR(config_file_to_free)) {
		return NULL;
	}

	// Parse all of the rest command line options
	if (!get_cfg(&ps->o, argc, argv, shadow_enabled, fading_enable, hasneg, winopt_mask)) {
		log_fatal("Failed to get configuration, usually mean you have specified "
		          "invalid options.");
		return NULL;
	}

	if (ps->o.logpath) {
		auto l = file_logger_new(ps->o.logpath);
		if (l) {
			log_info("Switching to log file: %s", ps->o.logpath);
			if (stderr_logger) {
				log_remove_target_tls(stderr_logger);
				stderr_logger = NULL;
			}
			log_add_target_tls(l);
			stderr_logger = NULL;
		} else {
			log_error("Failed to setup log file %s, I will keep using stderr",
			          ps->o.logpath);
		}
	}

	if (strstr(argv[0], "compton")) {
		log_warn("This compositor has been renamed to \"picom\", the \"compton\" "
		         "binary will not be installed in the future.");
	}

	ps->atoms = init_atoms(ps->c);
	ps->atoms_wintypes[WINTYPE_UNKNOWN] = 0;
#define SET_WM_TYPE_ATOM(x)                                                              \
	ps->atoms_wintypes[WINTYPE_##x] = ps->atoms->a_NET_WM_WINDOW_TYPE_##x
	SET_WM_TYPE_ATOM(DESKTOP);
	SET_WM_TYPE_ATOM(DOCK);
	SET_WM_TYPE_ATOM(TOOLBAR);
	SET_WM_TYPE_ATOM(MENU);
	SET_WM_TYPE_ATOM(UTILITY);
	SET_WM_TYPE_ATOM(SPLASH);
	SET_WM_TYPE_ATOM(DIALOG);
	SET_WM_TYPE_ATOM(NORMAL);
	SET_WM_TYPE_ATOM(DROPDOWN_MENU);
	SET_WM_TYPE_ATOM(POPUP_MENU);
	SET_WM_TYPE_ATOM(TOOLTIP);
	SET_WM_TYPE_ATOM(NOTIFICATION);
	SET_WM_TYPE_ATOM(COMBO);
	SET_WM_TYPE_ATOM(DND);
#undef SET_WM_TYPE_ATOM

	// Get needed atoms for c2 condition lists
	if (!(c2_list_postprocess(ps, ps->o.unredir_if_possible_blacklist) &&
	      c2_list_postprocess(ps, ps->o.paint_blacklist) &&
	      c2_list_postprocess(ps, ps->o.shadow_blacklist) &&
	      c2_list_postprocess(ps, ps->o.shadow_clip_list) &&
	      c2_list_postprocess(ps, ps->o.fade_blacklist) &&
	      c2_list_postprocess(ps, ps->o.blur_background_blacklist) &&
	      c2_list_postprocess(ps, ps->o.invert_color_list) &&
	      c2_list_postprocess(ps, ps->o.opacity_rules) &&
	      c2_list_postprocess(ps, ps->o.rounded_corners_blacklist) &&
	      c2_list_postprocess(ps, ps->o.focus_blacklist))) {
		log_error("Post-processing of conditionals failed, some of your rules "
		          "might not work");
	}

	ps->gaussian_map = gaussian_kernel_autodetect_deviation(ps->o.shadow_radius);
	sum_kernel_preprocess(ps->gaussian_map);

	rebuild_shadow_exclude_reg(ps);

	// Query X Shape
	ext_info = xcb_get_extension_data(ps->c, &xcb_shape_id);
	if (ext_info && ext_info->present) {
		ps->shape_event = ext_info->first_event;
		ps->shape_error = ext_info->first_error;
		ps->shape_exists = true;
	}

	ext_info = xcb_get_extension_data(ps->c, &xcb_randr_id);
	if (ext_info && ext_info->present) {
		ps->randr_exists = true;
		ps->randr_event = ext_info->first_event;
		ps->randr_error = ext_info->first_error;
	}

	ext_info = xcb_get_extension_data(ps->c, &xcb_present_id);
	if (ext_info && ext_info->present) {
		auto r = xcb_present_query_version_reply(
		    ps->c,
		    xcb_present_query_version(ps->c, XCB_PRESENT_MAJOR_VERSION,
		                              XCB_PRESENT_MINOR_VERSION),
		    NULL);
		if (r) {
			ps->present_exists = true;
			free(r);
		}
	}

	// Query X Sync
	ext_info = xcb_get_extension_data(ps->c, &xcb_sync_id);
	if (ext_info && ext_info->present) {
		ps->xsync_error = ext_info->first_error;
		ps->xsync_event = ext_info->first_event;
		// Need X Sync 3.1 for fences
		auto r = xcb_sync_initialize_reply(
		    ps->c,
		    xcb_sync_initialize(ps->c, XCB_SYNC_MAJOR_VERSION, XCB_SYNC_MINOR_VERSION),
		    NULL);
		if (r && (r->major_version > 3 ||
		          (r->major_version == 3 && r->minor_version >= 1))) {
			ps->xsync_exists = true;
			free(r);
		}
	}

	ps->sync_fence = XCB_NONE;
	if (ps->xsync_exists) {
		ps->sync_fence = x_new_id(ps->c);
		e = xcb_request_check(
		    ps->c, xcb_sync_create_fence(ps->c, ps->root, ps->sync_fence, 0));
		if (e) {
			if (ps->o.xrender_sync_fence) {
				log_error_x_error(e, "Failed to create a XSync fence. "
				                     "xrender-sync-fence will be "
				                     "disabled");
				ps->o.xrender_sync_fence = false;
			}
			ps->sync_fence = XCB_NONE;
			free(e);
		}
	} else if (ps->o.xrender_sync_fence) {
		log_error("XSync extension not found. No XSync fence sync is "
		          "possible. (xrender-sync-fence can't be enabled)");
		ps->o.xrender_sync_fence = false;
	}

	// Query X RandR
	if (ps->o.xinerama_shadow_crop) {
		if (!ps->randr_exists) {
			log_fatal("No XRandR extension. xinerama-shadow-crop cannot be "
			          "enabled.");
			goto err;
		}
	}

	// Query X Xinerama extension
	if (ps->o.xinerama_shadow_crop) {
		ext_info = xcb_get_extension_data(ps->c, &xcb_xinerama_id);
		ps->xinerama_exists = ext_info && ext_info->present;
	}

	rebuild_screen_reg(ps);

	bool compositor_running = false;
	if (session_redirection_mode(ps) == XCB_COMPOSITE_REDIRECT_MANUAL) {
		// We are running in the manual redirection mode, meaning we are running
		// as a proper compositor. So we need to register us as a compositor, etc.

		// We are also here when --diagnostics is set. We want to be here because
		// that gives us more diagnostic information.

		// Create registration window
		int ret = register_cm(ps);
		if (ret == -1) {
			exit(1);
		}

		compositor_running = ret == 1;
		if (compositor_running) {
			// Don't take the overlay when there is another compositor
			// running, so we don't disrupt it.

			// If we are printing diagnostic, we will continue a bit further
			// to get more diagnostic information, otherwise we will exit.
			if (!ps->o.print_diagnostics) {
				log_fatal("Another composite manager is already running");
				exit(1);
			}
		} else {
			if (!init_overlay(ps)) {
				goto err;
			}
		}
	} else {
		// We are here if we don't really function as a compositor, so we are not
		// taking over the screen, and we don't need to register as a compositor

		// If we are in debug mode, we need to create a window for rendering if
		// the backend supports presenting.

		// The old backends doesn't have a automatic redirection mode
		log_info("The compositor is started in automatic redirection mode.");
		assert(ps->o.experimental_backends);

		if (backend_list[ps->o.backend]->present) {
			// If the backend has `present`, we couldn't be in automatic
			// redirection mode unless we are in debug mode.
			assert(ps->o.debug_mode);
			if (!init_debug_window(ps)) {
				goto err;
			}
		}
	}

	ps->drivers = detect_driver(ps->c, ps->backend_data, ps->root);
	apply_driver_workarounds(ps, ps->drivers);

	// Initialize filters, must be preceded by OpenGL context creation
	if (!ps->o.experimental_backends && !init_render(ps)) {
		log_fatal("Failed to initialize the backend");
		exit(1);
	}

	if (ps->o.print_diagnostics) {
		print_diagnostics(ps, config_file, compositor_running);
		free(config_file_to_free);
		exit(0);
	}

	ps->file_watch_handle = file_watch_init(ps->loop);
	if (ps->file_watch_handle && config_file) {
		file_watch_add(ps->file_watch_handle, config_file, config_file_change_cb, ps);
	}

	free(config_file_to_free);

	if (bkend_use_glx(ps) && !ps->o.experimental_backends) {
		auto gl_logger = gl_string_marker_logger_new();
		if (gl_logger) {
			log_info("Enabling gl string marker");
			log_add_target_tls(gl_logger);
		}
	}

	if (ps->o.experimental_backends) {
		if (ps->o.monitor_repaint && !backend_list[ps->o.backend]->fill) {
			log_warn("--monitor-repaint is not supported by the backend, "
			         "disabling");
			ps->o.monitor_repaint = false;
		}
	}

	// Monitor screen changes if vsync_sw is enabled and we are using
	// an auto-detected refresh rate, or when Xinerama features are enabled
	if (ps->randr_exists && ps->o.xinerama_shadow_crop) {
		xcb_randr_select_input(ps->c, ps->root, XCB_RANDR_NOTIFY_MASK_SCREEN_CHANGE);
	}

	cxinerama_upd_scrs(ps);

	{
		xcb_render_create_picture_value_list_t pa = {
		    .subwindowmode = IncludeInferiors,
		};

		ps->root_picture = x_create_picture_with_visual_and_pixmap(
		    ps->c, ps->vis, ps->root, XCB_RENDER_CP_SUBWINDOW_MODE, &pa);
		if (ps->overlay != XCB_NONE) {
			ps->tgt_picture = x_create_picture_with_visual_and_pixmap(
			    ps->c, ps->vis, ps->overlay, XCB_RENDER_CP_SUBWINDOW_MODE, &pa);
		} else
			ps->tgt_picture = ps->root_picture;
	}

	ev_io_init(&ps->xiow, x_event_callback, ConnectionNumber(ps->dpy), EV_READ);
	ev_io_start(ps->loop, &ps->xiow);
	ev_init(&ps->unredir_timer, tmout_unredir_callback);
	ev_idle_init(&ps->draw_idle, draw_callback);

	ev_init(&ps->fade_timer, fade_timer_callback);
	ev_init(&ps->animation_timer, animation_timer_callback);

	// Set up SIGUSR1 signal handler to reset program
	ev_signal_init(&ps->usr1_signal, reset_enable, SIGUSR1);
	ev_signal_init(&ps->int_signal, exit_enable, SIGINT);
	ev_signal_start(ps->loop, &ps->usr1_signal);
	ev_signal_start(ps->loop, &ps->int_signal);

	// xcb can read multiple events from the socket when a request with reply is
	// made.
	//
	// Use an ev_prepare to make sure we cannot accidentally forget to handle them
	// before we go to sleep.
	//
	// If we don't drain the queue before goes to sleep (i.e. blocking on socket
	// input), we will be sleeping with events available in queue. Which might
	// cause us to block indefinitely because arrival of new events could be
	// dependent on processing of existing events (e.g. if we don't process damage
	// event and do damage subtract, new damage event won't be generated).
	//
	// So we make use of a ev_prepare handle, which is called right before libev
	// goes into sleep, to handle all the queued X events.
	ev_prepare_init(&ps->event_check, handle_queued_x_events);
	// Make sure nothing can cause xcb to read from the X socket after events are
	// handled and before we going to sleep.
	ev_set_priority(&ps->event_check, EV_MINPRI);
	ev_prepare_start(ps->loop, &ps->event_check);

	// Initialize DBus. We need to do this early, because add_win might call dbus
	// functions
	if (ps->o.dbus) {
#ifdef CONFIG_DBUS
		cdbus_init(ps, DisplayString(ps->dpy));
		if (!ps->dbus_data) {
			ps->o.dbus = false;
		}
#else
		log_fatal("DBus support not compiled in!");
		exit(1);
#endif
	}

	e = xcb_request_check(ps->c, xcb_grab_server_checked(ps->c));
	if (e) {
		log_fatal_x_error(e, "Failed to grab X server");
		free(e);
		goto err;
	}

	ps->server_grabbed = true;

	// We are going to pull latest information from X server now, events sent by X
	// earlier is irrelavant at this point.
	// A better solution is probably grabbing the server from the very start. But I
	// think there still could be race condition that mandates discarding the events.
	x_discard_events(ps->c);

	xcb_query_tree_reply_t *query_tree_reply =
	    xcb_query_tree_reply(ps->c, xcb_query_tree(ps->c, ps->root), NULL);

	e = xcb_request_check(ps->c, xcb_ungrab_server(ps->c));
	if (e) {
		log_fatal_x_error(e, "Failed to ungrab server");
		free(e);
		goto err;
	}

	ps->server_grabbed = false;

	if (query_tree_reply) {
		xcb_window_t *children;
		int nchildren;

		children = xcb_query_tree_children(query_tree_reply);
		nchildren = xcb_query_tree_children_length(query_tree_reply);

		for (int i = 0; i < nchildren; i++) {
			add_win_above(ps, children[i], i ? children[i - 1] : XCB_NONE);
		}
		free(query_tree_reply);
	}

	log_debug("Initial stack:");
	list_foreach(struct win, w, &ps->window_stack, stack_neighbour) {
		log_debug("%#010x", w->id);
	}

	ps->pending_updates = true;

	write_pid(ps);

	if (fork && stderr_logger) {
		// Remove the stderr logger if we will fork
		log_remove_target_tls(stderr_logger);
	}
	return ps;
err:
	free(ps);
	return NULL;
}

/**
 * Destroy a session.
 *
 * Does not close the X connection or free the <code>session_t</code>
 * structure, though.
 *
 * @param ps session to destroy
 */
static void session_destroy(session_t *ps) {
	if (ps->redirected) {
		unredirect(ps);
	}

#ifdef CONFIG_OPENGL
	free(ps->argb_fbconfig);
	ps->argb_fbconfig = NULL;
#endif

	file_watch_destroy(ps->loop, ps->file_watch_handle);
	ps->file_watch_handle = NULL;

	// Stop listening to events on root window
	xcb_change_window_attributes(ps->c, ps->root, XCB_CW_EVENT_MASK,
	                             (const uint32_t[]){0});

#ifdef CONFIG_DBUS
	// Kill DBus connection
	if (ps->o.dbus) {
		assert(ps->dbus_data);
		cdbus_destroy(ps);
	}
#endif

	// Free window linked list

	list_foreach_safe(struct win, w, &ps->window_stack, stack_neighbour) {
		if (!w->destroyed) {
			win_ev_stop(ps, w);
			HASH_DEL(ps->windows, w);
		}

		if (w->managed) {
			auto mw = (struct managed_win *)w;
			free_win_res(ps, mw);
		}
		free(w);
	}
	list_init_head(&ps->window_stack);

	// Free blacklists
	free_wincondlst(&ps->o.shadow_blacklist);
	free_wincondlst(&ps->o.shadow_clip_list);
	free_wincondlst(&ps->o.fade_blacklist);
	free_wincondlst(&ps->o.focus_blacklist);
	free_wincondlst(&ps->o.invert_color_list);
	free_wincondlst(&ps->o.blur_background_blacklist);
	free_wincondlst(&ps->o.opacity_rules);
	free_wincondlst(&ps->o.paint_blacklist);
	free_wincondlst(&ps->o.unredir_if_possible_blacklist);
	free_wincondlst(&ps->o.rounded_corners_blacklist);

	// Free tracked atom list
	{
		latom_t *next = NULL;
		for (latom_t *this = ps->track_atom_lst; this; this = next) {
			next = this->next;
			free(this);
		}

		ps->track_atom_lst = NULL;
	}

	// Free ignore linked list
	{
		ignore_t *next = NULL;
		for (ignore_t *ign = ps->ignore_head; ign; ign = next) {
			next = ign->next;

			free(ign);
		}

		// Reset head and tail
		ps->ignore_head = NULL;
		ps->ignore_tail = &ps->ignore_head;
	}

	// Free tgt_{buffer,picture} and root_picture
	if (ps->tgt_buffer.pict == ps->tgt_picture)
		ps->tgt_buffer.pict = XCB_NONE;

	if (ps->tgt_picture == ps->root_picture)
		ps->tgt_picture = XCB_NONE;
	else
		free_picture(ps->c, &ps->tgt_picture);

	free_picture(ps->c, &ps->root_picture);
	free_paint(ps, &ps->tgt_buffer);

	pixman_region32_fini(&ps->screen_reg);
	free(ps->expose_rects);

	free(ps->o.write_pid_path);
	free(ps->o.logpath);
	for (int i = 0; i < ps->o.blur_kernel_count; ++i) {
		free(ps->o.blur_kerns[i]);
	}
	free(ps->o.blur_kerns);
	free(ps->o.glx_fshader_win_str);
	free_xinerama_info(ps);

#ifdef CONFIG_VSYNC_DRM
	// Close file opened for DRM VSync
	if (ps->drm_fd >= 0) {
		close(ps->drm_fd);
		ps->drm_fd = -1;
	}
#endif

	// Release overlay window
	if (ps->overlay) {
		xcb_composite_release_overlay_window(ps->c, ps->overlay);
		ps->overlay = XCB_NONE;
	}

	if (ps->sync_fence != XCB_NONE) {
		xcb_sync_destroy_fence(ps->c, ps->sync_fence);
		ps->sync_fence = XCB_NONE;
	}

	// Free reg_win
	if (ps->reg_win != XCB_NONE) {
		xcb_destroy_window(ps->c, ps->reg_win);
		ps->reg_win = XCB_NONE;
	}

	if (ps->debug_window != XCB_NONE) {
		xcb_destroy_window(ps->c, ps->debug_window);
		ps->debug_window = XCB_NONE;
	}

	if (ps->damaged_region != XCB_NONE) {
		xcb_xfixes_destroy_region(ps->c, ps->damaged_region);
		ps->damaged_region = XCB_NONE;
	}

	if (ps->o.experimental_backends) {
		// backend is deinitialized in unredirect()
		assert(ps->backend_data == NULL);
	} else {
		deinit_render(ps);
	}

#if CONFIG_OPENGL
	if (glx_has_context(ps)) {
		// GLX context created, but not for rendering
		glx_destroy(ps);
	}
#endif

	// Flush all events
	x_sync(ps->c);
	ev_io_stop(ps->loop, &ps->xiow);
	free_conv(ps->gaussian_map);
	destroy_atoms(ps->atoms);

#ifdef DEBUG_XRC
	// Report about resource leakage
	xrc_report_xid();
#endif

	XSetErrorHandler(ps->previous_xerror_handler);

	// Stop libev event handlers
	ev_timer_stop(ps->loop, &ps->unredir_timer);
	ev_timer_stop(ps->loop, &ps->fade_timer);
	ev_timer_stop(ps->loop, &ps->animation_timer);
	ev_idle_stop(ps->loop, &ps->draw_idle);
	ev_prepare_stop(ps->loop, &ps->event_check);
	ev_signal_stop(ps->loop, &ps->usr1_signal);
	ev_signal_stop(ps->loop, &ps->int_signal);
}

/**
 * Do the actual work.
 *
 * @param ps current session
 */
static void session_run(session_t *ps) {
	// In benchmark mode, we want draw_idle handler to always be active
	if (ps->o.benchmark) {
		ev_idle_start(ps->loop, &ps->draw_idle);
	} else {
		// Let's draw our first frame!
		queue_redraw(ps);
	}
	ev_run(ps->loop, 0);
}

/**
 * The function that everybody knows.
 */
int main(int argc, char **argv) {
	// Set locale so window names with special characters are interpreted
	// correctly
	setlocale(LC_ALL, "");

	// Initialize logging system for early logging
	log_init_tls();

	{
		auto stderr_logger = stderr_logger_new();
		if (stderr_logger) {
			log_add_target_tls(stderr_logger);
		}
	}

	int exit_code;
	char *config_file = NULL;
	bool all_xerrors = false, need_fork = false;
	if (get_early_config(argc, argv, &config_file, &all_xerrors, &need_fork, &exit_code)) {
		return exit_code;
	}

	int pfds[2];
	if (need_fork) {
		if (pipe2(pfds, O_CLOEXEC)) {
			perror("pipe2");
			return 1;
		}
		auto pid = fork();
		if (pid < 0) {
			perror("fork");
			return 1;
		}
		if (pid > 0) {
			// We are the parent
			close(pfds[1]);
			// We wait for the child to tell us it has finished initialization
			// by sending us something via the pipe.
			int tmp;
			if (read(pfds[0], &tmp, sizeof tmp) <= 0) {
				// Failed to read, the child has most likely died
				// We can probably waitpid() here.
				return 1;
			} else {
				// We are done
				return 0;
			}
		}
		// We are the child
		close(pfds[0]);
	}

	// Main loop
	bool quit = false;
	int ret_code = 0;
	char *pid_file = NULL;

	do {
		Display *dpy = XOpenDisplay(NULL);
		if (!dpy) {
			log_fatal("Can't open display.");
			ret_code = 1;
			break;
		}
		XSetEventQueueOwner(dpy, XCBOwnsEventQueue);

		// Reinit logging system so we don't get leftovers from previous sessions
		// or early logging.
		log_deinit_tls();
		log_init_tls();

		ps_g = session_init(argc, argv, dpy, config_file, all_xerrors, need_fork);
		if (!ps_g) {
			log_fatal("Failed to create new session.");
			ret_code = 1;
			break;
		}
		if (need_fork) {
			// Finishing up daemonization
			// Close files
			if (fclose(stdout) || fclose(stderr) || fclose(stdin)) {
				log_fatal("Failed to close standard input/output");
				ret_code = 1;
				break;
			}
			// Make us the session and process group leader so we don't get
			// killed when our parent die.
			setsid();
			// Notify the parent that we are done. This might cause the parent
			// to quit, so only do this after setsid()
			int tmp = 1;
			write(pfds[1], &tmp, sizeof tmp);
			close(pfds[1]);
			// We only do this once
			need_fork = false;
		}
		session_run(ps_g);
		quit = ps_g->quit;
		if (quit && ps_g->o.write_pid_path) {
			pid_file = strdup(ps_g->o.write_pid_path);
		}
		session_destroy(ps_g);
		free(ps_g);
		ps_g = NULL;
		if (dpy) {
			XCloseDisplay(dpy);
		}
	} while (!quit);

	free(config_file);
	if (pid_file) {
		log_trace("remove pid file %s", pid_file);
		unlink(pid_file);
		free(pid_file);
	}

	log_deinit_tls();

	return ret_code;
}<|MERGE_RESOLUTION|>--- conflicted
+++ resolved
@@ -773,7 +773,7 @@
 				pixman_region32_clear(&w->bounding_shape);
 				pixman_region32_fini(&w->bounding_shape);
 				pixman_region32_init_rect(&w->bounding_shape, 0, 0,
-											(uint)w->widthb, (uint)w->heightb);
+				                          (uint)w->widthb, (uint)w->heightb);
 
 				win_clear_flags(w, WIN_FLAGS_PIXMAP_STALE);
 				win_process_image_flags(ps, w);
@@ -796,30 +796,6 @@
 
 			*animation_running = true;
 		}
-<<<<<<< HEAD
-=======
-		// Okay, now we can continue on to the rest of the [pre]processing.
-		ps->animation_time = now;
-	}
-
-	// Fading step calculation
-	long long steps = 0L;
-	if (ps->fade_time) {
-		assert(now >= ps->fade_time);
-		steps = (now - ps->fade_time) / ps->o.fade_delta;
-	} else {
-		// Reset fade_time if unset
-		ps->fade_time = get_time_ms();
-		steps = 0L;
-	}
-	ps->fade_time += steps * ps->o.fade_delta;
-
-	// First, let's process fading
-	win_stack_foreach_managed_safe(w, &ps->window_stack) {
-		const winmode_t mode_old = w->mode;
-		const bool was_painted = w->to_paint;
-		const double opacity_old = w->opacity;
->>>>>>> 1972d958
 
 		if (win_should_dim(ps, w) != w->dim) {
 			w->dim = win_should_dim(ps, w);
